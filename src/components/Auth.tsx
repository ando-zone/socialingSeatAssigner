'use client'

import { useState, useEffect } from 'react'
import { createSupabaseClient, isSupabaseConfigured } from '@/lib/supabase'
import { getCurrentMeetingId } from '@/utils/database'
import MeetingSelector from './MeetingSelector'
import type { User } from '@supabase/supabase-js'

interface AuthProps {
  children: React.ReactNode
}

export default function Auth({ children }: AuthProps) {
  const [user, setUser] = useState<User | null>(null)
  const [loading, setLoading] = useState(true)
  const [hasMeeting, setHasMeeting] = useState(false)
  const [checkingMeeting, setCheckingMeeting] = useState(true)
  const [email, setEmail] = useState('')
  const [password, setPassword] = useState('')
  const [isSignUp, setIsSignUp] = useState(false)
  const [authLoading, setAuthLoading] = useState(false)
  const [message, setMessage] = useState('')
  const [showForgotPassword, setShowForgotPassword] = useState(false)
  const [resetEmail, setResetEmail] = useState('')

  const supabase = createSupabaseClient()

  // Supabase가 설정되지 않은 경우 바로 children 렌더링
  if (!isSupabaseConfigured) {
    return (
      <div>
        <div className="bg-yellow-50 border-b border-yellow-200">
          <div className="max-w-6xl mx-auto px-4 py-3">
            <div className="flex items-center space-x-2 text-yellow-800">
              <span>⚠️</span>
              <span className="text-sm">
                <strong>오류:</strong> Supabase가 설정되지 않았습니다. 앱이 정상 작동하지 않습니다.
              </span>
            </div>
          </div>
        </div>
        {children}
      </div>
    )
  }

  if (!supabase) {
    return (
      <div className="min-h-screen bg-red-50 flex items-center justify-center">
        <div className="text-center">
          <div className="text-red-500 text-6xl mb-4">❌</div>
          <h1 className="text-2xl font-bold text-red-800 mb-4">
            설정 오류
          </h1>
          <p className="text-red-600 mb-6">
            Supabase 환경변수가 올바르게 설정되지 않았습니다.
          </p>
          <div className="text-left bg-gray-100 p-4 rounded-md max-w-md">
            <p className="text-sm text-gray-700 mb-2">다음 환경변수를 설정해주세요:</p>
            <code className="text-xs">
              NEXT_PUBLIC_SUPABASE_URL<br/>
              NEXT_PUBLIC_SUPABASE_ANON_KEY
            </code>
          </div>
        </div>
      </div>
    )
  }

  useEffect(() => {
    // 현재 사용자 상태 확인
    const getUser = async () => {
      if (!supabase) return
      const { data: { user } } = await supabase.auth.getUser()
      setUser(user)
      setLoading(false)
      
      if (user) {
        checkMeetingStatus(user)
      }
    }

    getUser()

    // 인증 상태 변경 리스너
    if (supabase) {
      const { data: { subscription } } = supabase.auth.onAuthStateChange(
        (event: any, session: any) => {
          setUser(session?.user ?? null)
          setLoading(false)
          
          if (session?.user) {
            checkMeetingStatus(session.user)
          } else {
            setHasMeeting(false)
            setCheckingMeeting(false)
          }
        }
      )

      return () => subscription.unsubscribe()
    }
  }, [supabase])

  const checkMeetingStatus = async (user?: User) => {
    setCheckingMeeting(true)
    
    try {
      // 현재 저장된 모임 ID 확인
      let meetingId = getCurrentMeetingId()
      
      // 사용자가 있고 Supabase가 설정된 경우에도 항상 모임 선택 화면을 표시
      // 기존의 자동 모임 선택 로직을 제거하여 사용자가 직접 선택하도록 함
      if (user && supabase && isSupabaseConfigured) {
        console.log('🔍 사용자 로그인 확인됨, 모임 선택 화면으로 이동')
        
        // 기존 모임 ID가 있는지만 확인하고, 자동 선택은 하지 않음
        if (meetingId) {
          const { getUserMeetings } = await import('@/utils/database')
          const userMeetings = await getUserMeetings(user.id)
          
          // 현재 모임이 사용자의 모임 목록에 있는지 확인
          const currentMeetingExists = userMeetings.find(m => m.id === meetingId)
          
          if (!currentMeetingExists) {
            // 현재 모임이 유효하지 않으면 제거
            console.log('⚠️ 기존 모임이 유효하지 않음, 모임 선택 필요')
            const { setCurrentMeetingId } = await import('@/utils/database')
<<<<<<< HEAD
            setCurrentMeetingId('')
            meetingId = null
=======
            setCurrentMeetingId(latestMeeting.id)
            meetingId = latestMeeting.id
            
            // DB에서 데이터 로드 시도
            try {
              const { 
                getParticipants, 
                getGroupingResult, 
                getGroupSettings, 
                getExitedParticipants 
              } = await import('@/utils/database')
              
              console.log('📥 모임 데이터 동기화 시작...')
              
              const [participants, groupingResult, groupSettings, exitedParticipants] = await Promise.all([
                getParticipants(),
                getGroupingResult(), 
                getGroupSettings(),
                getExitedParticipants()
              ])
              
              // 데이터 동기화 완료
              console.log('✅ 모임 데이터 로드 완료:', {
                participantCount: participants.length,
                currentRound: groupingResult ? groupingResult.round + 1 : latestMeeting.current_round,
                hasGroupSettings: !!groupSettings,
                exitedParticipantCount: Object.keys(exitedParticipants).length
              })
              
              console.log('🎉 모든 데이터 동기화 완료!')
              
            } catch (syncError) {
              console.warn('⚠️ 데이터 동기화 실패 (모임 선택은 성공):', syncError)
            }
>>>>>>> df01a9a6
          } else {
            console.log('✅ 기존 모임이 유효함, 하지만 모임 선택 화면을 표시')
            // 유효한 모임이 있어도 사용자가 다시 선택할 수 있도록 함
            meetingId = null
          }
        }
      }
      
      // 항상 모임 선택 화면을 표시하도록 false로 설정
      setHasMeeting(false)
    } catch (error) {
      console.error('모임 상태 확인 중 오류:', error)
      // 에러가 발생해도 모임 선택 화면을 표시
      setHasMeeting(false)
    } finally {
      setCheckingMeeting(false)
    }
  }

  const handleMeetingSelected = () => {
    setHasMeeting(true)
  }

  const handleAuth = async (e: React.FormEvent) => {
    e.preventDefault()
    if (!supabase) return
    
    setAuthLoading(true)
    setMessage('')

    try {
      if (isSignUp) {
        const { error } = await supabase.auth.signUp({
          email,
          password,
        })
        if (error) throw error
        setMessage('가입 확인 이메일을 보냈습니다. 이메일을 확인해 주세요.')
      } else {
        const { error } = await supabase.auth.signInWithPassword({
          email,
          password,
        })
        if (error) throw error
      }
    } catch (error: any) {
      setMessage(error.message)
    } finally {
      setAuthLoading(false)
    }
  }

  const handleSignOut = async () => {
    if (!supabase) return
    await supabase.auth.signOut()
  }

  const handleGoogleSignIn = async () => {
    if (!supabase) return
    
    setAuthLoading(true)
    try {
      const { error } = await supabase.auth.signInWithOAuth({
        provider: 'google',
        options: {
          redirectTo: `${window.location.origin}/auth/callback`
        }
      })
      if (error) throw error
    } catch (error: any) {
      setMessage(error.message)
      setAuthLoading(false)
    }
  }

  const handlePasswordReset = async (e: React.FormEvent) => {
    e.preventDefault()
    if (!supabase) return
    
    setAuthLoading(true)
    setMessage('')

    try {
      console.log('🔄 Sending password reset email...')
      const { error } = await supabase.auth.resetPasswordForEmail(resetEmail, {
        redirectTo: `${window.location.origin}/auth/reset-password`
      })
      if (error) {
        console.error('❌ Password reset error:', error)
        throw error
      }
      console.log('✅ Password reset email sent successfully')
      setMessage('비밀번호 재설정 링크를 이메일로 보냈습니다. 이메일을 확인해 주세요.')
      setShowForgotPassword(false)
    } catch (error: any) {
      console.error('❌ Password reset failed:', error)
      setMessage(error.message || '비밀번호 재설정 요청 중 오류가 발생했습니다.')
    } finally {
      setAuthLoading(false)
    }
  }

  if (loading || checkingMeeting) {
    return (
      <div className="min-h-screen bg-gray-50 flex items-center justify-center">
        <div className="text-center">
          <div className="animate-spin rounded-full h-12 w-12 border-b-2 border-blue-500 mx-auto mb-4"></div>
          <p className="text-gray-600">로딩 중...</p>
        </div>
      </div>
    )
  }

  if (!user) {
    return (
      <div className="min-h-screen bg-gradient-to-br from-blue-50 to-indigo-100 flex items-center justify-center">
        <div className="max-w-md w-full mx-4">
          <div className="bg-white rounded-lg shadow-xl p-8">
            {/* 로고 및 제목 */}
            <div className="text-center mb-8">
              <div className="text-4xl mb-4">🪑</div>
              <h1 className="text-2xl font-bold text-gray-800 mb-2">
                모임 자리 배치 프로그램
              </h1>
              <p className="text-gray-600">
                {isSignUp ? '새 계정을 만들어 시작해보세요' : '로그인하여 계속하세요'}
              </p>
            </div>

            {/* 비밀번호 찾기 모달 */}
            {showForgotPassword ? (
              <form onSubmit={handlePasswordReset} className="space-y-6">
                <div>
                  <h3 className="text-lg font-medium text-gray-800 mb-4">비밀번호 재설정</h3>
                  <p className="text-sm text-gray-600 mb-4">
                    가입하신 이메일 주소를 입력하면 비밀번호 재설정 링크를 보내드립니다.
                  </p>
                </div>

                <div>
                  <label className="block text-sm font-medium text-gray-700 mb-2">
                    이메일
                  </label>
                  <input
                    type="email"
                    required
                    value={resetEmail}
                    onChange={(e) => setResetEmail(e.target.value)}
                    className="w-full px-3 py-2 border border-gray-300 rounded-md focus:outline-none focus:ring-2 focus:ring-blue-500 focus:border-transparent"
                    placeholder="your@email.com"
                  />
                </div>

                {message && (
                  <div className={`p-3 rounded-md text-sm ${
                    message.includes('보냈습니다') || message.includes('확인')
                      ? 'bg-green-50 text-green-700 border border-green-200'
                      : 'bg-red-50 text-red-700 border border-red-200'
                  }`}>
                    {message}
                  </div>
                )}

                <div className="flex space-x-3">
                  <button
                    type="submit"
                    disabled={authLoading}
                    className="flex-1 bg-blue-600 hover:bg-blue-700 disabled:bg-blue-400 text-white font-medium py-2 px-4 rounded-md transition-colors"
                  >
                    {authLoading ? '처리 중...' : '재설정 링크 보내기'}
                  </button>
                  <button
                    type="button"
                    onClick={() => {
                      setShowForgotPassword(false)
                      setMessage('')
                      setResetEmail('')
                    }}
                    className="flex-1 bg-gray-300 hover:bg-gray-400 text-gray-700 font-medium py-2 px-4 rounded-md transition-colors"
                  >
                    취소
                  </button>
                </div>
              </form>
            ) : (
              <>
                {/* 인증 폼 */}
                <form onSubmit={handleAuth} className="space-y-6">
                  <div>
                    <label className="block text-sm font-medium text-gray-700 mb-2">
                      이메일
                    </label>
                    <input
                      type="email"
                      required
                      value={email}
                      onChange={(e) => setEmail(e.target.value)}
                      className="w-full px-3 py-2 border border-gray-300 rounded-md focus:outline-none focus:ring-2 focus:ring-blue-500 focus:border-transparent"
                      placeholder="your@email.com"
                    />
                  </div>

                  <div>
                    <div className="flex justify-between items-center mb-2">
                      <label className="block text-sm font-medium text-gray-700">
                        비밀번호
                      </label>
                      {!isSignUp && (
                        <button
                          type="button"
                          onClick={() => {
                            setShowForgotPassword(true)
                            setMessage('')
                          }}
                          className="text-xs text-blue-600 hover:text-blue-700"
                        >
                          비밀번호를 잊으셨나요?
                        </button>
                      )}
                    </div>
                    <input
                      type="password"
                      required
                      value={password}
                      onChange={(e) => setPassword(e.target.value)}
                      className="w-full px-3 py-2 border border-gray-300 rounded-md focus:outline-none focus:ring-2 focus:ring-blue-500 focus:border-transparent"
                      placeholder="••••••••"
                    />
                  </div>

                  {message && (
                    <div className={`p-3 rounded-md text-sm ${
                      message.includes('확인') 
                        ? 'bg-green-50 text-green-700 border border-green-200'
                        : 'bg-red-50 text-red-700 border border-red-200'
                    }`}>
                      {message}
                    </div>
                  )}

                  <button
                    type="submit"
                    disabled={authLoading}
                    className="w-full bg-blue-600 hover:bg-blue-700 disabled:bg-blue-400 text-white font-medium py-3 px-4 rounded-md transition-colors"
                  >
                    {authLoading 
                      ? '처리 중...' 
                      : isSignUp 
                        ? '회원가입' 
                        : '로그인'
                    }
                  </button>
                </form>
              </>
            )}

            {/* 구글 로그인 */}
            {!showForgotPassword && (
              <>
                <div className="mt-6">
                  <div className="relative">
                    <div className="absolute inset-0 flex items-center">
                      <div className="w-full border-t border-gray-300"></div>
                    </div>
                    <div className="relative flex justify-center text-sm">
                      <span className="px-2 bg-white text-gray-500">또는</span>
                    </div>
                  </div>

                  <button
                    onClick={handleGoogleSignIn}
                    disabled={authLoading}
                    className="mt-4 w-full bg-white hover:bg-gray-50 text-gray-700 font-medium py-3 px-4 rounded-md border border-gray-300 transition-colors flex items-center justify-center"
                  >
                    <svg className="w-5 h-5 mr-2" viewBox="0 0 24 24">
                      <path
                        fill="currentColor"
                        d="M22.56 12.25c0-.78-.07-1.53-.2-2.25H12v4.26h5.92c-.26 1.37-1.04 2.53-2.21 3.31v2.77h3.57c2.08-1.92 3.28-4.74 3.28-8.09z"
                      />
                      <path
                        fill="currentColor"
                        d="M12 23c2.97 0 5.46-.98 7.28-2.66l-3.57-2.77c-.98.66-2.23 1.06-3.71 1.06-2.86 0-5.29-1.93-6.16-4.53H2.18v2.84C3.99 20.53 7.7 23 12 23z"
                      />
                      <path
                        fill="currentColor"
                        d="M5.84 14.09c-.22-.66-.35-1.36-.35-2.09s.13-1.43.35-2.09V7.07H2.18C1.43 8.55 1 10.22 1 12s.43 3.45 1.18 4.93l2.85-2.22.81-.62z"
                      />
                      <path
                        fill="currentColor"
                        d="M12 5.38c1.62 0 3.06.56 4.21 1.64l3.15-3.15C17.45 2.09 14.97 1 12 1 7.7 1 3.99 3.47 2.18 7.07l3.66 2.84c.87-2.6 3.3-4.53 6.16-4.53z"
                      />
                    </svg>
                    Google로 계속하기
                  </button>
                </div>

                {/* 회원가입/로그인 전환 */}
                <div className="mt-6 text-center">
                  <button
                    onClick={() => {
                      setIsSignUp(!isSignUp)
                      setMessage('')
                    }}
                    className="text-sm text-blue-600 hover:text-blue-700"
                  >
                    {isSignUp 
                      ? '이미 계정이 있으신가요? 로그인하기' 
                      : '계정이 없으신가요? 회원가입하기'
                    }
                  </button>
                </div>
              </>
            )}
          </div>
        </div>
      </div>
    )
  }

  // 사용자가 로그인했지만 모임을 선택하지 않은 경우
  if (user && !hasMeeting) {
    return <MeetingSelector user={user} onMeetingSelected={handleMeetingSelected} />
  }

  return (
    <div>
      {/* 사용자 정보 표시 */}
      <div className="bg-white shadow-sm border-b">
        <div className="max-w-6xl mx-auto px-4 py-3">
          <div className="flex justify-between items-center">
            <div className="flex items-center space-x-3">
              <div className="text-sm text-gray-600">
                안녕하세요, <span className="font-medium text-gray-800">{user.email}</span>님
              </div>
            </div>
            <div className="flex items-center space-x-4">
              <button
                onClick={() => {
                  setHasMeeting(false)
                }}
                className="text-sm text-blue-600 hover:text-blue-700 px-3 py-1 rounded-md hover:bg-blue-50 transition-colors"
              >
                모임 변경
              </button>
              <button
                onClick={() => {
                  window.location.href = '/settings/password'
                }}
                className="text-sm text-green-600 hover:text-green-700 px-3 py-1 rounded-md hover:bg-green-50 transition-colors"
              >
                비밀번호 변경
              </button>
              <button
                onClick={handleSignOut}
                className="text-sm text-gray-500 hover:text-gray-700 px-3 py-1 rounded-md hover:bg-gray-100 transition-colors"
              >
                로그아웃
              </button>
            </div>
          </div>
        </div>
      </div>
      {children}
    </div>
  )
} <|MERGE_RESOLUTION|>--- conflicted
+++ resolved
@@ -109,27 +109,25 @@
       // 현재 저장된 모임 ID 확인
       let meetingId = getCurrentMeetingId()
       
-      // 사용자가 있고 Supabase가 설정된 경우에도 항상 모임 선택 화면을 표시
-      // 기존의 자동 모임 선택 로직을 제거하여 사용자가 직접 선택하도록 함
+      // 사용자가 있고 Supabase가 설정된 경우 자동 모임 찾기 시도
       if (user && supabase && isSupabaseConfigured) {
-        console.log('🔍 사용자 로그인 확인됨, 모임 선택 화면으로 이동')
+        console.log('🔍 자동 모임 동기화 시작...')
         
-        // 기존 모임 ID가 있는지만 확인하고, 자동 선택은 하지 않음
-        if (meetingId) {
-          const { getUserMeetings } = await import('@/utils/database')
-          const userMeetings = await getUserMeetings(user.id)
-          
-          // 현재 모임이 사용자의 모임 목록에 있는지 확인
-          const currentMeetingExists = userMeetings.find(m => m.id === meetingId)
+        const { getUserMeetings } = await import('@/utils/database')
+        const userMeetings = await getUserMeetings(user.id)
+        
+        if (userMeetings.length > 0) {
+          // 현재 모임이 사용자 모임 목록에 있는지 확인
+          const currentMeetingExists = meetingId && userMeetings.find(m => m.id === meetingId)
           
           if (!currentMeetingExists) {
-            // 현재 모임이 유효하지 않으면 제거
-            console.log('⚠️ 기존 모임이 유효하지 않음, 모임 선택 필요')
+            // 가장 최근에 업데이트된 모임을 선택
+            const latestMeeting = userMeetings.sort((a, b) => 
+              new Date(b.updated_at).getTime() - new Date(a.updated_at).getTime()
+            )[0]
+            
+            console.log('✅ 자동으로 최근 모임 선택:', latestMeeting.name)
             const { setCurrentMeetingId } = await import('@/utils/database')
-<<<<<<< HEAD
-            setCurrentMeetingId('')
-            meetingId = null
-=======
             setCurrentMeetingId(latestMeeting.id)
             meetingId = latestMeeting.id
             
@@ -164,21 +162,21 @@
             } catch (syncError) {
               console.warn('⚠️ 데이터 동기화 실패 (모임 선택은 성공):', syncError)
             }
->>>>>>> df01a9a6
           } else {
-            console.log('✅ 기존 모임이 유효함, 하지만 모임 선택 화면을 표시')
-            // 유효한 모임이 있어도 사용자가 다시 선택할 수 있도록 함
-            meetingId = null
+            console.log('✅ 기존 모임이 유효함:', meetingId)
           }
+        } else {
+          console.log('ℹ️ 사용자에게 모임이 없음')
+          meetingId = null
         }
       }
       
-      // 항상 모임 선택 화면을 표시하도록 false로 설정
-      setHasMeeting(false)
+      setHasMeeting(!!meetingId)
     } catch (error) {
       console.error('모임 상태 확인 중 오류:', error)
-      // 에러가 발생해도 모임 선택 화면을 표시
-      setHasMeeting(false)
+      // 에러가 발생해도 기존 로직 유지
+      const meetingId = getCurrentMeetingId()
+      setHasMeeting(!!meetingId)
     } finally {
       setCheckingMeeting(false)
     }
