'use client'

<<<<<<< HEAD
import { useEffect, useState } from 'react'
import { useRouter } from 'next/navigation'
import type { GroupingResult, Participant } from '@/utils/grouping'
import { migrateParticipantData } from '@/utils/grouping'
import { createSnapshot } from '@/utils/backup'
import { 
  participantService,
  groupingResultService,
  roundService,
  exitedParticipantService,
  dataService
} from '@/utils/data-service'
import { getCurrentMeeting, type Meeting } from '@/utils/database'
=======
import { useMemo, useEffect, useState } from 'react'
>>>>>>> df01a9a6
import SeatingChart from '@/components/SeatingChart'
import TableLayoutUpload from '@/components/TableLayoutUpload'
import RoundSelector from '@/components/RoundSelector'
import GroupResultsSummary from '@/components/GroupResultsSummary'
import GroupCard from '@/components/GroupCard'
import ParticipantStats from '@/components/ParticipantStats'

// Hooks
import { useResultPage } from '@/hooks/useResultPage'
import { useParticipantActions } from '@/hooks/useParticipantActions'

export default function ResultPage() {
  const [toastVisible, setToastVisible] = useState(false)
  const [tableLayoutUrl, setTableLayoutUrl] = useState<string | null>(null)
  
  const {
    result,
    participants,
    activeTab,
    isMobile,
    checkInStatus,
    availableRounds,
    selectedHistoryRound,
    historyResult,
    selectedGroupsRound,
    groupsRoundResult,
    editingParticipant,
    editForm,
    showAddForm,
    newParticipant,
    selectedParticipant,
    swapSelectedParticipant,
    draggedParticipant,
    swapMessage,
    setResult,
    setParticipants,
    setActiveTab,
    setEditingParticipant,
    setEditForm,
    setShowAddForm,
    setNewParticipant,
    setSelectedParticipant,
    setSwapSelectedParticipant,
    setDraggedParticipant,
    setSwapMessage,
    selectHistoryRound,
    selectGroupsRound,
    returnToCurrentRound,
    toggleCheckIn,
    resetAllCheckIn,
    router
  } = useResultPage()

  const {
    startEditParticipant,
    saveEditParticipant,
    cancelEditParticipant,
    deleteParticipant,
    addParticipantToGroup,
    cancelAddForm,
    handleParticipantClick,
    handleDragStart,
    handleDragOver,
    handleDrop
  } = useParticipantActions({
    result,
    participants,
    setResult,
    setParticipants,
    setSwapMessage,
    editingParticipant,
    setEditingParticipant,
    setEditForm,
    setShowAddForm,
    setNewParticipant,
    setSelectedParticipant,
    setSwapSelectedParticipant,
    setDraggedParticipant,
    editForm,
    newParticipant,
    selectedParticipant,
    swapSelectedParticipant,
    draggedParticipant
  })
  const [currentMeeting, setCurrentMeeting] = useState<Meeting | null>(null)

<<<<<<< HEAD
  useEffect(() => {
    const loadData = async () => {
      try {
        console.log('🔄 결과 페이지 데이터 로딩 시작...')
        
        // 병렬로 모든 데이터 로드
        const [meeting, storedResult, storedParticipants, storedExitedParticipants] = await Promise.all([
          getCurrentMeeting(),
          groupingResultService.get(),
          participantService.get(),
          exitedParticipantService.get()
        ])
        
        setCurrentMeeting(meeting)
        
        if (storedResult && storedParticipants && storedParticipants.length > 0) {
          // 이탈한 사람들 정보 설정
          if (storedExitedParticipants) {
            setExitedParticipants(storedExitedParticipants)
          }
          
          // 데이터 마이그레이션 적용
          const migratedParticipants = migrateParticipantData(storedParticipants, (storedResult as any).round || 1)
          
          setResult(storedResult)
          setParticipants(migratedParticipants)
          
          // 마이그레이션된 데이터를 다시 저장 (필요한 경우)
          if (migratedParticipants !== storedParticipants) {
            await participantService.save(migratedParticipants)
          }
          
          console.log('✅ 결과 페이지 데이터 로딩 완료')
        } else {
          console.log('⚠️ 그룹 결과가 없어 홈으로 리다이렉트')
          router.push('/')
        }
      } catch (error) {
        console.error('❌ 결과 페이지 데이터 로딩 실패:', error)
        router.push('/')
      }
    }
    
    loadData()
  }, [router])
=======
  // 현재 표시할 결과 결정
  const displayResult = useMemo(() => {
    return selectedGroupsRound && groupsRoundResult ? groupsRoundResult : result
  }, [selectedGroupsRound, groupsRoundResult, result])
>>>>>>> df01a9a6

  const isViewingPastRound = useMemo(() => {
    return selectedGroupsRound && selectedGroupsRound !== result?.round
  }, [selectedGroupsRound, result?.round])

  // 토스트 애니메이션 효과
  useEffect(() => {
    if (swapMessage) {
      setToastVisible(true)
    } else {
      setToastVisible(false)
    }
  }, [swapMessage])

  // Helper functions
  const getCurrentRoundMeetings = (participantId: string): string[] => {
    if (!result) return []
    
    const participant = participants.find(p => p.id === participantId)
    if (!participant) return []
    
    const currentRound = result.round
    return participant.meetingsByRound?.[currentRound] || []
  }

  const getPreviousRoundsMeetings = (participantId: string): string[] => {
    if (!result) return []
    
    const participant = participants.find(p => p.id === participantId)
    if (!participant) return []
    
    const currentRound = result.round
    const previousMeetings = new Set<string>()
    
    Object.entries(participant?.meetingsByRound || {}).forEach(([round, meetings]) => {
      if (parseInt(round) < currentRound) {
        if (Array.isArray(meetings)) {
          meetings.forEach(personId => previousMeetings.add(personId))
        }
      }
    })
    
<<<<<<< HEAD
    // 성별 균형 점수 계산
    let totalGenderBalance = 0
    recalculatedGroups.forEach(group => {
      if (group.members.length > 0) {
        const genderBalance = 1 - Math.abs(group.maleCount - group.femaleCount) / group.members.length
        totalGenderBalance += genderBalance
      }
    })
    const avgGenderBalance = recalculatedGroups.length > 0 ? totalGenderBalance / recalculatedGroups.length : 0

    // MBTI 균형 점수 계산
    let totalMbtiBalance = 0
    recalculatedGroups.forEach(group => {
      if (group.members.length > 0) {
        const mbtiBalance = 1 - Math.abs(group.extrovertCount - group.introvertCount) / group.members.length
        totalMbtiBalance += mbtiBalance
      }
    })
    const avgMbtiBalance = recalculatedGroups.length > 0 ? totalMbtiBalance / recalculatedGroups.length : 0

    return {
      groups: recalculatedGroups,
      round: result.round,
      summary: {
        totalGroups: recalculatedGroups.length,
        avgGroupSize: recalculatedGroups.length > 0 ? totalParticipants / recalculatedGroups.length : 0,
        genderBalanceScore: Math.round(avgGenderBalance * 100),
        mbtiBalanceScore: Math.round(avgMbtiBalance * 100),
        newMeetingsCount: totalNewMeetings
      }
    }
  }

  // 새로운 참가자를 특정 그룹에 추가
  const addParticipantToGroup = async (groupId: number) => {
    if (!newParticipant.name.trim() || !result) return

    // 해당 그룹의 기존 멤버들 찾기
    const targetGroup = result.groups.find(group => group.id === groupId)
    if (!targetGroup) return

    const existingMemberIds = targetGroup.members.map(member => member.id)

    // 새로운 참가자 객체 생성 (기존 그룹 멤버들과 이미 만났다고 기록)
    const currentRound = result.round || 1
    const participant: Participant = {
      id: Date.now().toString(),
      name: newParticipant.name.trim(),
      gender: newParticipant.gender,
      mbti: newParticipant.mbti,
      meetingsByRound: {
        [currentRound]: [...existingMemberIds] // 현재 라운드에서 기존 멤버들과 만남
      },
      allMetPeople: [...existingMemberIds], // 전체 만난 사람 목록
      groupHistory: [groupId] // 현재 그룹을 히스토리에 추가
    }

    // 기존 참가자들의 만남 기록도 업데이트 (새 참가자와 만났다고 추가)
    const updatedParticipants = participants.map(p => {
      if (existingMemberIds.includes(p.id)) {
        // 라운드별 만남 기록 업데이트
        const newMeetingsByRound = { ...p.meetingsByRound }
        if (!newMeetingsByRound[currentRound]) {
          newMeetingsByRound[currentRound] = []
        }
        if (!newMeetingsByRound[currentRound].includes(participant.id)) {
          newMeetingsByRound[currentRound].push(participant.id)
        }
        
        // allMetPeople 업데이트
        const newAllMetPeople = [...p.allMetPeople]
        if (!newAllMetPeople.includes(participant.id)) {
          newAllMetPeople.push(participant.id)
        }
        
        return {
          ...p,
          meetingsByRound: newMeetingsByRound,
          allMetPeople: newAllMetPeople
        }
      }
      return p
    })

    // 새 참가자를 목록에 추가
    updatedParticipants.push(participant)


    // 해당 그룹에 참가자 추가 및 카운트 업데이트
    const updatedGroups = result.groups.map(group => {
      if (group.id === groupId) {
        const updatedMembers = [...group.members, participant]
        const maleCount = updatedMembers.filter(p => p.gender === 'male').length
        const femaleCount = updatedMembers.filter(p => p.gender === 'female').length
        const extrovertCount = updatedMembers.filter(p => p.mbti === 'extrovert').length
        const introvertCount = updatedMembers.filter(p => p.mbti === 'introvert').length
        
        return {
          ...group,
          members: updatedMembers,
          maleCount,
          femaleCount,
          extrovertCount,
          introvertCount
        }
      }
      return group
    })

    // 새로운 만남 수 재계산
    let newMeetingsTotal = 0
    updatedGroups.forEach(group => {
      for (let i = 0; i < group.members.length; i++) {
        for (let j = i + 1; j < group.members.length; j++) {
          const p1 = updatedParticipants.find(p => p.id === group.members[i].id)
          const p2 = updatedParticipants.find(p => p.id === group.members[j].id)
          if (p1 && p2) {
            const currentRound = result.round || 1
            const haveMet = haveMetBefore(p1, p2, currentRound)
            if (!haveMet) {
              newMeetingsTotal++
            }
          }
        }
      }
    })

    // 완전한 그룹 결과 재계산 (모든 통계 포함)
    const fullyUpdatedResult = recalculateGroupResult(updatedGroups, updatedParticipants)


    // 상태 업데이트
    setResult(fullyUpdatedResult)
    setParticipants(updatedParticipants)

    // DB 업데이트
    try {
      await Promise.all([
        groupingResultService.save(fullyUpdatedResult),
        participantService.save(updatedParticipants)
      ])
    } catch (error) {
      console.error('참가자 추가 DB 저장 실패:', error)
    }

    // 참가자 추가 시 스냅샷 생성
    createSnapshot('participant_add_result', `그룹 ${groupId}에 ${participant.name} 추가`)

    // 폼 초기화
    setNewParticipant({ name: '', gender: 'male', mbti: 'extrovert' })
    setShowAddForm(null)
  }

  // 추가 폼 취소
  const cancelAddForm = () => {
    setNewParticipant({ name: '', gender: 'male', mbti: 'extrovert' })
    setShowAddForm(null)
  }

  // 참가자 수정 시작
  const startEditParticipant = (participantId: string) => {
    const participant = participants.find(p => p.id === participantId)
    if (participant) {
      setEditingParticipant(participantId)
      setEditForm({
        name: participant.name,
        gender: participant.gender,
        mbti: participant.mbti
      })
    }
  }

  // 참가자 수정 저장
  const saveEditParticipant = async () => {
    if (!editingParticipant || !editForm.name.trim() || !result) return

    const participantToEdit = participants.find(p => p.id === editingParticipant)
    if (!participantToEdit) return

    // 참가자 정보 업데이트
    const updatedParticipants = participants.map(p => 
      p.id === editingParticipant 
        ? { ...p, name: editForm.name.trim(), gender: editForm.gender, mbti: editForm.mbti }
        : p
    )

    // 그룹 결과에서도 해당 참가자 정보 업데이트
    const updatedGroups = result.groups.map(group => ({
      ...group,
      members: group.members.map(member => 
        member.id === editingParticipant
          ? { ...member, name: editForm.name.trim(), gender: editForm.gender, mbti: editForm.mbti }
          : member
      )
    }))

    // 완전한 그룹 결과 재계산 (통계 업데이트)
    const fullyUpdatedResult = recalculateGroupResult(updatedGroups, updatedParticipants)

    // 상태 업데이트
    setResult(fullyUpdatedResult)
    setParticipants(updatedParticipants)

    // DB 업데이트
    try {
      await Promise.all([
        groupingResultService.save(fullyUpdatedResult),
        participantService.save(updatedParticipants)
      ])
    } catch (error) {
      console.error('참가자 수정 DB 저장 실패:', error)
    }

    // 스냅샷 생성
    const { createSnapshot } = await import('@/utils/backup')
    await createSnapshot('participant_edit', `참가자 정보 수정: ${participantToEdit.name} → ${editForm.name.trim()}`)

    // 수정 모드 종료
    setEditingParticipant(null)
    setEditForm({ name: '', gender: 'male', mbti: 'extrovert' })
  }

  // 참가자 수정 취소
  const cancelEditParticipant = () => {
    setEditingParticipant(null)
    setEditForm({ name: '', gender: 'male', mbti: 'extrovert' })
=======
    return Array.from(previousMeetings)
>>>>>>> df01a9a6
  }

  // 테이블 레이아웃 로드
  useEffect(() => {
    const loadTableLayout = async () => {
      try {
        const { getTableLayoutUrl } = await import('@/utils/database')
        const url = await getTableLayoutUrl()
        setTableLayoutUrl(url)
      } catch (error) {
        console.error('테이블 레이아웃 로드 실패:', error)
      }
    }
    loadTableLayout()
  }, [])

<<<<<<< HEAD
    // 참가자 목록에서 제거
    const updatedParticipants = participants.filter(p => p.id !== participantId)

    // 그룹에서도 해당 참가자 제거
    const updatedGroups = result.groups.map(group => ({
      ...group,
      members: group.members.filter(member => member.id !== participantId)
    }))

    // 완전한 그룹 결과 재계산
    const fullyUpdatedResult = recalculateGroupResult(updatedGroups, updatedParticipants)

    // 상태 업데이트
    setResult(fullyUpdatedResult)
    setParticipants(updatedParticipants)
    setExitedParticipants(updatedExitedParticipants)

    // DB 업데이트
    try {
      await Promise.all([
        groupingResultService.save(fullyUpdatedResult),
        participantService.save(updatedParticipants),
        exitedParticipantService.save(updatedExitedParticipants)
      ])
      console.log('✅ 참가자 삭제 DB 저장 성공')
    } catch (error) {
      console.error('❌ 참가자 삭제 DB 저장 실패:', error)
    }

    // 스냅샷 생성
    const { createSnapshot } = await import('@/utils/backup')
    await createSnapshot('participant_delete_result', `참가자 삭제: ${participantToDelete.name}`)

    // 선택 상태 초기화
    if (editingParticipant === participantId) {
      setEditingParticipant(null)
      setEditForm({ name: '', gender: 'male', mbti: 'extrovert' })
    }
    if (swapSelectedParticipant?.id === participantId) {
      setSwapSelectedParticipant(null)
    }
  }

  // 두 참가자 swap 함수
  const swapParticipants = async (participant1Id: string, group1Id: number, participant2Id: string, group2Id: number) => {
    if (!result) return

    const updatedGroups = result.groups.map(group => {
      if (group.id === group1Id) {
        // group1에서 participant1을 participant2로 교체
        const updatedMembers = group.members.map(member => 
          member.id === participant1Id 
            ? result.groups.find(g => g.id === group2Id)?.members.find(m => m.id === participant2Id)!
            : member
        )
        return { ...group, members: updatedMembers }
      } else if (group.id === group2Id) {
        // group2에서 participant2를 participant1로 교체
        const updatedMembers = group.members.map(member =>
          member.id === participant2Id
            ? result.groups.find(g => g.id === group1Id)?.members.find(m => m.id === participant1Id)!
            : member
        )
        return { ...group, members: updatedMembers }
      }
      return group
    })

    // 참가자들의 개별 상태도 업데이트 (그룹 히스토리와 만남 기록 수정)
    const currentRound = result.round || 1
    const updatedParticipants = participants.map(participant => {
      let updatedParticipant = { ...participant }
      
      if (participant.id === participant1Id) {
        // participant1의 마지막 그룹 히스토리를 새로운 그룹(group2Id)으로 변경
        const newGroupHistory = [...participant.groupHistory]
        if (newGroupHistory.length > 0) {
          newGroupHistory[newGroupHistory.length - 1] = group2Id
        }
        updatedParticipant.groupHistory = newGroupHistory
        
        // 현재 라운드 만남 기록 업데이트: participant1이 이제 group2에 속함
        const newMeetingsByRound = { ...participant.meetingsByRound }
        if (!newMeetingsByRound[currentRound]) newMeetingsByRound[currentRound] = []
        
        // 새로운 그룹 구성에서 participant1과 같은 그룹인 사람들 = group2의 기존 멤버들 (participant2 제외) + participant1
        const newGroupMembers = updatedGroups.find(g => g.id === group2Id)?.members || []
        const newMeetings = newGroupMembers
          .filter(member => member.id !== participant1Id) // 자신 제외
          .map(member => member.id)
        
        newMeetingsByRound[currentRound] = newMeetings
        updatedParticipant.meetingsByRound = newMeetingsByRound
        
      } else if (participant.id === participant2Id) {
        // participant2의 마지막 그룹 히스토리를 새로운 그룹(group1Id)으로 변경
        const newGroupHistory = [...participant.groupHistory]
        if (newGroupHistory.length > 0) {
          newGroupHistory[newGroupHistory.length - 1] = group1Id
        }
        updatedParticipant.groupHistory = newGroupHistory
        
        // 현재 라운드 만남 기록 업데이트: participant2가 이제 group1에 속함
        const newMeetingsByRound = { ...participant.meetingsByRound }
        if (!newMeetingsByRound[currentRound]) newMeetingsByRound[currentRound] = []
        
        // 새로운 그룹 구성에서 participant2와 같은 그룹인 사람들 = group1의 기존 멤버들 (participant1 제외) + participant2
        const newGroupMembers = updatedGroups.find(g => g.id === group1Id)?.members || []
        const newMeetings = newGroupMembers
          .filter(member => member.id !== participant2Id) // 자신 제외
          .map(member => member.id)
        
        newMeetingsByRound[currentRound] = newMeetings
        updatedParticipant.meetingsByRound = newMeetingsByRound
        
      } else {
        // 다른 참가자들의 만남 기록을 새로운 그룹 구조에 맞춰 재계산
        const newMeetingsByRound = { ...participant.meetingsByRound }
        if (!newMeetingsByRound[currentRound]) newMeetingsByRound[currentRound] = []
        
        // 이 참가자가 속한 새로운 그룹 찾기
        const participantGroup = updatedGroups.find(group => 
          group.members.some(member => member.id === participant.id)
        )
        
        if (participantGroup) {
          // 같은 그룹 멤버들과의 만남 기록 설정 (자신 제외)
          const newMeetings = participantGroup.members
            .filter(member => member.id !== participant.id)
            .map(member => member.id)
          
          newMeetingsByRound[currentRound] = newMeetings
        }
        
        updatedParticipant.meetingsByRound = newMeetingsByRound
      }
      
      // allMetPeople는 통계 계산 시 실시간으로 처리하므로 여기서는 업데이트하지 않음
      
      return updatedParticipant
    })

    // 완전한 그룹 결과 재계산 (모든 통계 포함)
    const fullyUpdatedResult = recalculateGroupResult(updatedGroups, updatedParticipants)

    // 상태 업데이트
    setResult(fullyUpdatedResult)
    setParticipants(updatedParticipants)
    
    // DB 업데이트
    try {
      await Promise.all([
        groupingResultService.save(fullyUpdatedResult),
        participantService.save(updatedParticipants)
      ])
    } catch (error) {
      console.error('위치 변경 DB 저장 실패:', error)
    }

    // 성공 메시지 표시
    const p1Name = result.groups.find(g => g.id === group1Id)?.members.find(m => m.id === participant1Id)?.name
    const p2Name = result.groups.find(g => g.id === group2Id)?.members.find(m => m.id === participant2Id)?.name
    setSwapMessage(`${p1Name} ↔ ${p2Name} 위치 변경 완료!`)
    
    // Swap 시 스냅샷 생성
    createSnapshot('swap', `${p1Name} ↔ ${p2Name} 위치 변경`)
    
    // 3초 후 메시지 자동 제거
    setTimeout(() => setSwapMessage(null), 3000)
    
  }

  // 드래그 시작
  const handleDragStart = (participantId: string, groupId: number) => {
    setDraggedParticipant({ id: participantId, fromGroupId: groupId })
  }

  // 드래그 오버 (드롭 허용)
  const handleDragOver = (e: React.DragEvent) => {
    e.preventDefault()
  }

  // 드롭 (swap 실행)
  const handleDrop = (targetParticipantId: string, targetGroupId: number) => {
    if (draggedParticipant) {
      // 같은 참가자인지 확인
      if (draggedParticipant.id === targetParticipantId) {
        setDraggedParticipant(null)
        return
      }
      
      // 같은 그룹 내에서 swap 시도하는지 확인
      if (draggedParticipant.fromGroupId === targetGroupId) {
        setSwapMessage('❌ 같은 그룹 내에서는 자리 바꾸기가 불가능합니다.')
        setTimeout(() => setSwapMessage(null), 3000)
        setDraggedParticipant(null)
        return
=======
  // 이미지 업로드 핸들러
  const handleImageUpload = async (file: File): Promise<boolean> => {
    try {
      const { uploadTableLayout } = await import('@/utils/database')
      const url = await uploadTableLayout(file)
      if (url) {
        setTableLayoutUrl(url)
        return true
>>>>>>> df01a9a6
      }
      return false
    } catch (error) {
      console.error('이미지 업로드 실패:', error)
      return false
    }
  }

  // 이미지 삭제 핸들러
  const handleImageDelete = async (): Promise<boolean> => {
    try {
      const { deleteTableLayout } = await import('@/utils/database')
      const success = await deleteTableLayout()
      if (success) {
        setTableLayoutUrl(null)
      }
      return success
    } catch (error) {
      console.error('이미지 삭제 실패:', error)
      return false
    }
  }

  // 테이블 레이아웃 업로드 섹션 컴포넌트
  const TableLayoutUploadSection = () => (
    <div className="bg-white rounded-lg shadow-md p-6">
      <TableLayoutUpload
        currentImageUrl={tableLayoutUrl}
        onImageUpload={handleImageUpload}
        onImageDelete={handleImageDelete}
      />
    </div>
  )

  if (!result || !displayResult) {
    return (
      <div className="min-h-screen bg-gray-100 flex items-center justify-center">
        <div className="text-center">
          <div className="text-xl font-semibold mb-2">데이터를 불러오는 중...</div>
          <div className="text-gray-600">잠시만 기다려주세요.</div>
        </div>
      </div>
    )
  }

  return (
    <div className="min-h-screen bg-gray-100">
      <div className="container mx-auto px-4 py-8 max-w-7xl">
        {/* 헤더 */}
        <div className="flex flex-col sm:flex-row justify-between items-center mb-8">
          <div>
            <h1 className="text-3xl font-bold text-gray-800 mb-2">
              {result.round}라운드 결과
            </h1>
            <p className="text-gray-600">
              {result.round}라운드 그룹 배치 결과를 확인하고 관리하세요.
            </p>
          </div>
          <button
            onClick={() => router.push('/')}
            className="bg-gray-500 hover:bg-gray-600 text-white px-4 py-2 rounded-lg transition-colors"
          >
            ← 메인으로
          </button>
        </div>

<<<<<<< HEAD
        <div className="text-center mb-8">
          {currentMeeting && (
            <div className="mb-4 flex items-center justify-center">
              <span className="text-lg text-gray-600">📋</span>
              <span className="ml-2 text-xl font-medium text-blue-700">
                {currentMeeting.name}
              </span>
            </div>
          )}
          <h1 className="text-3xl font-bold text-gray-800 mb-2">
            {result.round}라운드 그룹 배치 결과
          </h1>
          <p className="text-gray-600">최적화된 그룹 배치가 완료되었습니다</p>
        </div>
=======
        {/* 토스트 메시지 */}
        {swapMessage && (
          <div className={`fixed top-4 right-4 sm:right-4 left-4 sm:left-auto z-50 transform transition-all duration-300 ease-in-out ${
            toastVisible ? 'translate-y-0 opacity-100' : '-translate-y-2 opacity-0'
          }`}>
            <div className="bg-green-500 text-white px-4 py-3 sm:px-6 rounded-lg shadow-lg flex items-center space-x-3 max-w-sm mx-auto sm:mx-0">
              <div className="flex-shrink-0">
                <svg className="w-5 h-5" fill="currentColor" viewBox="0 0 20 20">
                  <path fillRule="evenodd" d="M10 18a8 8 0 100-16 8 8 0 000 16zm3.707-9.293a1 1 0 00-1.414-1.414L9 10.586 7.707 9.293a1 1 0 00-1.414 1.414l2 2a1 1 0 001.414 0l4-4z" clipRule="evenodd" />
                </svg>
              </div>
              <div className="flex-1 text-sm font-medium">
                {swapMessage}
              </div>
              <button
                onClick={() => setSwapMessage(null)}
                className="flex-shrink-0 text-white hover:text-gray-200 transition-colors"
                aria-label="알림 닫기"
              >
                <svg className="w-4 h-4" fill="currentColor" viewBox="0 0 20 20">
                  <path fillRule="evenodd" d="M4.293 4.293a1 1 0 011.414 0L10 8.586l4.293-4.293a1 1 0 111.414 1.414L11.414 10l4.293 4.293a1 1 0 01-1.414 1.414L10 11.414l-4.293 4.293a1 1 0 01-1.414-1.414L8.586 10 4.293 5.707a1 1 0 010-1.414z" clipRule="evenodd" />
                </svg>
              </button>
            </div>
          </div>
        )}
>>>>>>> df01a9a6

        {/* 탭 네비게이션 */}
        <div className="bg-white rounded-lg shadow-md mb-8">
          <div className="flex border-b">
            <button
              onClick={() => setActiveTab('groups')}
              className={`flex-1 py-4 px-6 text-center font-medium transition-colors ${
                activeTab === 'groups'
                  ? 'text-blue-600 border-b-2 border-blue-600 bg-blue-50'
                  : 'text-gray-500 hover:text-gray-700 hover:bg-gray-50'
              }`}
            >
              <span className="text-lg mr-2">👥</span>
              그룹 배치
            </button>
            <button
              onClick={() => setActiveTab('seating')}
              className={`flex-1 py-4 px-6 text-center font-medium transition-colors ${
                activeTab === 'seating'
                  ? 'text-blue-600 border-b-2 border-blue-600 bg-blue-50'
                  : 'text-gray-500 hover:text-gray-700 hover:bg-gray-50'
              }`}
            >
              <span className="text-lg mr-2">🪑</span>
              좌석 배치도
            </button>
            <button
              onClick={() => setActiveTab('stats')}
              className={`flex-1 py-4 px-6 text-center font-medium transition-colors ${
                activeTab === 'stats'
                  ? 'text-blue-600 border-b-2 border-blue-600 bg-blue-50'
                  : 'text-gray-500 hover:text-gray-700 hover:bg-gray-50'
              }`}
            >
              <span className="text-lg mr-2">📊</span>
              참가자 통계
            </button>
            <button
              disabled
              className="flex-1 py-4 px-6 text-center font-medium transition-colors cursor-not-allowed text-gray-300 bg-gray-50"
              title="기능 개발 예정"
            >
              <span className="text-lg mr-2">📜</span>
              라운드 히스토리 (예정)
            </button>
          </div>
        </div>

        {/* 공통 라운드 선택 - History 탭이 아닐 때만 표시 */}
        {activeTab !== 'history' && (
          <RoundSelector
            availableRounds={availableRounds}
            currentRound={result.round}
            selectedRound={selectedGroupsRound}
            onRoundSelect={selectGroupsRound}
            onReturnToCurrent={returnToCurrentRound}
            icon={activeTab === 'groups' ? "📊" : activeTab === 'seating' ? "🪑" : "📊"}
            description={activeTab === 'groups' ? "결과" : activeTab === 'seating' ? "좌석" : "통계"}
          />
        )}

        {/* Groups Tab */}
        {activeTab === 'groups' && (
          <>
            {/* 요약 통계 */}
<<<<<<< HEAD
            <div className="bg-white rounded-lg shadow-md p-6 mb-8">
          <h2 className="text-xl font-semibold mb-4">배치 요약</h2>
          <div className="grid grid-cols-2 md:grid-cols-4 gap-4">
            <div className="text-center p-4 bg-blue-50 rounded-lg">
              <div className="text-2xl font-bold text-blue-600">{result.summary.totalGroups}</div>
              <div className="text-sm text-gray-600">총 그룹 수</div>
            </div>
            <div className="text-center p-4 bg-green-50 rounded-lg">
              <div className="text-2xl font-bold text-green-600">{result.summary.newMeetingsCount}</div>
              <div className="text-sm text-gray-600">새로운 만남</div>
            </div>
            <div className="text-center p-4 bg-purple-50 rounded-lg">
              <div className={`text-2xl font-bold ${getBalanceColor(result.summary.genderBalanceScore)}`}>
                {result.summary.genderBalanceScore}%
              </div>
              <div className="text-sm text-gray-600">성별 균형</div>
              <div className={`text-xs ${getBalanceColor(result.summary.genderBalanceScore)}`}>
                {getBalanceText(result.summary.genderBalanceScore)}
              </div>
            </div>
            <div className="text-center p-4 bg-orange-50 rounded-lg">
              <div className={`text-2xl font-bold ${getBalanceColor(result.summary.mbtiBalanceScore)}`}>
                {result.summary.mbtiBalanceScore}%
              </div>
              <div className="text-sm text-gray-600">MBTI 균형</div>
              <div className={`text-xs ${getBalanceColor(result.summary.mbtiBalanceScore)}`}>
                {getBalanceText(result.summary.mbtiBalanceScore)}
              </div>
            </div>
          </div>
        </div>

        {/* 기능 안내 */}
        <div className="bg-blue-50 border-l-4 border-blue-400 p-4 mb-6">
          <div className="flex">
            <div className="flex-shrink-0">
              <div className="text-blue-400 text-lg">🔧</div>
            </div>
            <div className="ml-3">
              <div className="text-sm text-blue-700">
                <div className="grid grid-cols-1 md:grid-cols-3 gap-4">
                  <div>
                    <p className="mb-1">
                      <strong>🔄 위치 변경:</strong> 
                      {isMobile 
                        ? ' 첫 번째 참가자를 터치하고, 바꿀 다른 참가자를 터치하면 두 사람의 위치가 바뀝니다.'
                        : ' 참가자를 드래그해서 다른 참가자에게 드롭하면 두 사람의 위치가 바뀝니다.'
                      }
                    </p>
                  </div>
                  <div>
                    <p className="mb-1">
                      <strong>✏️ 정보 수정:</strong> 수정 버튼을 클릭하면 참가자의 이름, 성별, MBTI를 변경할 수 있습니다.
                    </p>
                  </div>
                  <div>
                    <p className="mb-1">
                      <strong>🗑️ 참가자 삭제:</strong> 삭제 버튼을 클릭하면 해당 참가자를 그룹에서 제거할 수 있습니다.
                    </p>
                  </div>
                </div>
                <p className="text-xs text-blue-600 mt-3">
                  📝 <strong>업데이트되는 상태:</strong> 그룹 구성, 성별/MBTI 통계, 새로운 만남 수, 그룹 히스토리가 자동으로 재계산됩니다.
                </p>
                {swapSelectedParticipant && (
                  <div className="flex items-center justify-between mt-2">
                    <p className="text-xs text-orange-600">
                      🎯 <strong>선택됨:</strong> {result?.groups.find(g => g.members.some(m => m.id === swapSelectedParticipant.id))?.members.find(m => m.id === swapSelectedParticipant.id)?.name} (그룹 {swapSelectedParticipant.groupId})
                    </p>
                    <button
                      onClick={() => {
                        setSwapSelectedParticipant(null)
                        setSwapMessage('선택이 취소되었습니다.')
                        setTimeout(() => setSwapMessage(null), 2000)
                      }}
                      className="text-xs bg-gray-500 hover:bg-gray-600 text-white px-2 py-1 rounded ml-2"
                    >
                      취소
                    </button>
                  </div>
                )}
              </div>
            </div>
          </div>
        </div>

        {/* 그룹별 상세 결과 */}
        <div className="grid grid-cols-1 md:grid-cols-2 lg:grid-cols-3 gap-6 mb-8">
          {result.groups.filter(group => group.members.length > 0).map((group) => (
            <div key={group.id} className="bg-white rounded-lg shadow-md p-6">
              <div className="flex justify-between items-center mb-4">
                                  <h3 className="text-lg font-semibold text-gray-800">
                    그룹 {group.id}
                  </h3>
                <span className="text-sm text-gray-500">
                  {group.members.length}명
                </span>
              </div>

              {/* 그룹 균형 표시 */}
              <div className="mb-4 p-3 bg-gray-50 rounded-md">
                <div className="space-y-3">
                  {/* 성별 비율 시각화 */}
                  <div>
                    <div className="flex justify-between items-center mb-2">
                      <span className="text-sm font-medium text-gray-700">성별 비율</span>
                      <span className="text-xs text-gray-500">남 {group.maleCount} · 여 {group.femaleCount}</span>
                    </div>
                    <div className="flex h-4 bg-gray-200 rounded-full overflow-hidden">
                      {group.maleCount > 0 && (
                        <div 
                          className="bg-blue-500 flex items-center justify-center text-white text-xs font-medium transition-all duration-500"
                          style={{ width: `${(group.maleCount / group.members.length) * 100}%` }}
                        >
                          {group.maleCount > 0 && group.members.length > 3 && (
                            <span>{group.maleCount}</span>
                          )}
                        </div>
                      )}
                      {group.femaleCount > 0 && (
                        <div 
                          className="bg-pink-500 flex items-center justify-center text-white text-xs font-medium transition-all duration-500"
                          style={{ width: `${(group.femaleCount / group.members.length) * 100}%` }}
                        >
                          {group.femaleCount > 0 && group.members.length > 3 && (
                            <span>{group.femaleCount}</span>
                          )}
                        </div>
                      )}
                    </div>
                    <div className="flex justify-between text-xs text-gray-500 mt-1">
                      <span>남성 {Math.round((group.maleCount / group.members.length) * 100)}%</span>
                      <span>여성 {Math.round((group.femaleCount / group.members.length) * 100)}%</span>
                    </div>
                  </div>

                  {/* MBTI 비율 시각화 */}
                  <div>
                    <div className="flex justify-between items-center mb-2">
                      <span className="text-sm font-medium text-gray-700">MBTI 비율</span>
                      <span className="text-xs text-gray-500">외향 {group.extrovertCount} · 내향 {group.introvertCount}</span>
                    </div>
                    <div className="flex h-4 bg-gray-200 rounded-full overflow-hidden">
                      {group.extrovertCount > 0 && (
                        <div 
                          className="bg-orange-500 flex items-center justify-center text-white text-xs font-medium transition-all duration-500"
                          style={{ width: `${(group.extrovertCount / group.members.length) * 100}%` }}
                        >
                          {group.extrovertCount > 0 && group.members.length > 3 && (
                            <span>{group.extrovertCount}</span>
                          )}
                        </div>
                      )}
                      {group.introvertCount > 0 && (
                        <div 
                          className="bg-purple-500 flex items-center justify-center text-white text-xs font-medium transition-all duration-500"
                          style={{ width: `${(group.introvertCount / group.members.length) * 100}%` }}
                        >
                          {group.introvertCount > 0 && group.members.length > 3 && (
                            <span>{group.introvertCount}</span>
                          )}
                        </div>
                      )}
                    </div>
                    <div className="flex justify-between text-xs text-gray-500 mt-1">
                      <span>외향형 {Math.round((group.extrovertCount / group.members.length) * 100)}%</span>
                      <span>내향형 {Math.round((group.introvertCount / group.members.length) * 100)}%</span>
                    </div>
                  </div>

                  {/* 균형 점수 표시 */}
                  <div className="flex justify-between text-xs pt-2 border-t border-gray-300">
                    <div className="flex items-center">
                      <span className="text-gray-600 mr-1">성별 균형:</span>
                      <span className={`font-medium ${
                        Math.abs(group.maleCount - group.femaleCount) <= 1 ? 'text-green-600' : 
                        Math.abs(group.maleCount - group.femaleCount) <= 2 ? 'text-yellow-600' : 'text-red-600'
                      }`}>
                        {Math.abs(group.maleCount - group.femaleCount) <= 1 ? '우수' : 
                         Math.abs(group.maleCount - group.femaleCount) <= 2 ? '보통' : '개선필요'}
                      </span>
                    </div>
                    <div className="flex items-center">
                      <span className="text-gray-600 mr-1">MBTI 균형:</span>
                      <span className={`font-medium ${
                        Math.abs(group.extrovertCount - group.introvertCount) <= 1 ? 'text-green-600' : 
                        Math.abs(group.extrovertCount - group.introvertCount) <= 2 ? 'text-yellow-600' : 'text-red-600'
                      }`}>
                        {Math.abs(group.extrovertCount - group.introvertCount) <= 1 ? '우수' : 
                         Math.abs(group.extrovertCount - group.introvertCount) <= 2 ? '보통' : '개선필요'}
                      </span>
                    </div>
                  </div>
                </div>
              </div>

              {/* 그룹 멤버 목록 */}
              <div className="space-y-2">
                {group.members.map((member) => {
                  const participantHistory = participants.find(p => p.id === member.id)
                  const previousGroups = participantHistory?.groupHistory?.slice(0, -1) || []
                  const isDragging = draggedParticipant?.id === member.id
                  const isSelected = swapSelectedParticipant?.id === member.id
                  const isSwapTarget = swapSelectedParticipant && swapSelectedParticipant.id !== member.id && swapSelectedParticipant.groupId !== group.id
                  
                  return (
                    <div 
                      key={member.id} 
                      className={`
                        border border-gray-200 rounded transition-all duration-200
                        ${editingParticipant === member.id ? 'border-purple-400 bg-purple-50' : ''}
                        ${isDragging ? 'opacity-50 scale-95 border-blue-400 bg-blue-50' : ''}
                        ${isSelected ? 'border-orange-500 bg-orange-100 shadow-lg ring-2 ring-orange-300' : ''}
                        ${isSwapTarget ? 'border-green-500 bg-green-100 hover:border-green-600 hover:bg-green-200 shadow-lg ring-2 ring-green-300' : ''}
                        ${!isDragging && !isSelected && !isSwapTarget && editingParticipant !== member.id ? 'hover:border-blue-300 hover:bg-blue-50' : ''}
                        ${draggedParticipant && draggedParticipant.id !== member.id && draggedParticipant.fromGroupId !== group.id ? 'border-green-300 bg-green-50 hover:border-green-400 hover:bg-green-100 shadow-md' : ''}
                      `}
                    >
                      {editingParticipant === member.id ? (
                        // 수정 모드
                        <div className="p-3 space-y-3">
                          <div className="flex items-center justify-between mb-2">
                            <h4 className="text-sm font-medium text-purple-700">참가자 정보 수정</h4>
                            <div className="text-xs text-purple-600">그룹 {group.id}</div>
                          </div>
                          
                          <div className="space-y-2">
                            <input
                              type="text"
                              placeholder="이름"
                              value={editForm.name}
                              onChange={(e) => setEditForm({...editForm, name: e.target.value})}
                              className="w-full border border-gray-300 rounded-md px-3 py-2 text-sm focus:outline-none focus:ring-2 focus:ring-purple-500"
                            />
                            
                            <div className="grid grid-cols-2 gap-2">
                              <select
                                value={editForm.gender}
                                onChange={(e) => setEditForm({...editForm, gender: e.target.value as 'male' | 'female'})}
                                className="border border-gray-300 rounded-md px-2 py-2 text-sm focus:outline-none focus:ring-2 focus:ring-purple-500"
                              >
                                <option value="male">남성</option>
                                <option value="female">여성</option>
                              </select>
                              
                              <select
                                value={editForm.mbti}
                                onChange={(e) => setEditForm({...editForm, mbti: e.target.value as 'extrovert' | 'introvert'})}
                                className="border border-gray-300 rounded-md px-2 py-2 text-sm focus:outline-none focus:ring-2 focus:ring-purple-500"
                              >
                                <option value="extrovert">외향형</option>
                                <option value="introvert">내향형</option>
                              </select>
                            </div>
                          </div>
                          
                          <div className="flex gap-2">
                            <button
                              onClick={saveEditParticipant}
                              disabled={!editForm.name.trim()}
                              className="flex-1 bg-purple-500 hover:bg-purple-600 disabled:bg-gray-400 text-white font-medium py-2 px-3 rounded-md text-sm"
                            >
                              저장
                            </button>
                            <button
                              onClick={cancelEditParticipant}
                              className="flex-1 bg-gray-500 hover:bg-gray-600 text-white font-medium py-2 px-3 rounded-md text-sm"
                            >
                              취소
                            </button>
                          </div>
                        </div>
                      ) : (
                        // 일반 모드
                        <div className="flex items-center justify-between p-2">
                          <div 
                            draggable={!isMobile && !swapSelectedParticipant}
                            onDragStart={!isMobile && !swapSelectedParticipant ? () => handleDragStart(member.id, group.id) : undefined}
                            onDragOver={!isMobile ? handleDragOver : undefined}
                            onDrop={!isMobile ? () => handleDrop(member.id, group.id) : undefined}
                            onClick={isMobile && !swapSelectedParticipant ? () => handleParticipantClick(member.id, group.id) : undefined}
                            className={`flex-1 ${
                              !swapSelectedParticipant ? (isMobile ? 'cursor-pointer' : 'cursor-move') : 'cursor-default'
                            }`}
                            title={
                              isSelected ? '선택됨 - 다시 터치하면 선택 취소' :
                              isSwapTarget ? `${member.name}과 위치 바꾸기` :
                              !swapSelectedParticipant && isMobile ? '터치해서 선택' :
                              !swapSelectedParticipant && draggedParticipant && draggedParticipant.id !== member.id ? `${member.name}과 위치 바꾸기` : 
                              !swapSelectedParticipant ? '드래그해서 다른 사람과 위치 바꾸기' : ''
                            }
                          >
                            <span className="font-medium">{member.name}</span>
                            <div className="text-xs text-gray-500">
                              {member.gender === 'male' ? '남성' : '여성'} · {' '}
                              {member.mbti === 'extrovert' ? '외향' : '내향'}
                            </div>
                            <div className="text-xs text-blue-600">
                              현재 그룹: {group.id}
                            </div>
                            {previousGroups.length > 0 && (
                              <div className="text-xs text-gray-400">
                                이전: {previousGroups.slice(-3).join(', ')}
                              </div>
                            )}
                          </div>
                          
                          <div className="flex items-center gap-1 ml-2">
                            {isSelected && (
                              <div className="text-orange-500 text-sm font-bold animate-pulse">
                                ✅
                              </div>
                            )}
                            {isSwapTarget && (
                              <div className="text-green-500 text-sm font-bold animate-bounce">
                                🔄
                              </div>
                            )}
                            
                            {!isSelected && !isSwapTarget && (
                              <div className="flex gap-1">
                                <button
                                  onClick={() => startEditParticipant(member.id)}
                                  className="text-purple-500 hover:text-purple-700 text-xs px-1 py-1 rounded hover:bg-purple-100 transition-colors"
                                  title="참가자 정보 수정"
                                >
                                  ✏️
                                </button>
                                <button
                                  onClick={() => deleteParticipant(member.id)}
                                  className="text-red-500 hover:text-red-700 text-xs px-1 py-1 rounded hover:bg-red-100 transition-colors"
                                  title="참가자 삭제"
                                >
                                  🗑️
                                </button>
                              </div>
                            )}
                          </div>
                        </div>
                      )}
                    </div>
                  )
                })}
                
                {/* 참가자 추가 폼 */}
                {showAddForm === group.id ? (
                  <div className="p-3 bg-blue-50 border-2 border-blue-200 rounded-lg">
                    <h4 className="text-sm font-medium text-gray-700 mb-3">새 참가자 추가</h4>
                    <div className="space-y-3">
                      <input
                        type="text"
                        placeholder="이름"
                        value={newParticipant.name}
                        onChange={(e) => setNewParticipant({...newParticipant, name: e.target.value})}
                        className="w-full border border-gray-300 rounded-md px-3 py-2 text-sm focus:outline-none focus:ring-2 focus:ring-blue-500"
                      />
                      
                      <div className="grid grid-cols-2 gap-2">
                        <select
                          value={newParticipant.gender}
                          onChange={(e) => setNewParticipant({...newParticipant, gender: e.target.value as 'male' | 'female'})}
                          className="border border-gray-300 rounded-md px-2 py-2 text-sm focus:outline-none focus:ring-2 focus:ring-blue-500"
                        >
                          <option value="male">남성</option>
                          <option value="female">여성</option>
                        </select>
                        
                        <select
                          value={newParticipant.mbti}
                          onChange={(e) => setNewParticipant({...newParticipant, mbti: e.target.value as 'extrovert' | 'introvert'})}
                          className="border border-gray-300 rounded-md px-2 py-2 text-sm focus:outline-none focus:ring-2 focus:ring-blue-500"
                        >
                          <option value="extrovert">외향형</option>
                          <option value="introvert">내향형</option>
                        </select>
                      </div>
                      
                      <div className="flex gap-2">
                        <button
                          onClick={() => addParticipantToGroup(group.id)}
                          disabled={!newParticipant.name.trim()}
                          className="flex-1 bg-blue-500 hover:bg-blue-600 disabled:bg-gray-400 text-white font-medium py-2 px-3 rounded-md text-sm"
                        >
                          추가
                        </button>
                        <button
                          onClick={cancelAddForm}
                          className="flex-1 bg-gray-500 hover:bg-gray-600 text-white font-medium py-2 px-3 rounded-md text-sm"
                        >
                          취소
                        </button>
                      </div>
                    </div>
                  </div>
                ) : (
                  <button
                    onClick={() => setShowAddForm(group.id)}
                    className="w-full p-2 border-2 border-dashed border-gray-300 rounded-lg text-gray-500 hover:border-blue-400 hover:text-blue-500 transition-colors"
                  >
                    <div className="flex items-center justify-center">
                      <span className="text-lg mr-1">+</span>
                      <span className="text-sm">참가자 추가</span>
                    </div>
                  </button>
                )}
              </div>

              {/* 새로운 만남 표시 */}
              <div className="mt-3 pt-3 border-t border-gray-200">
                <div className="text-xs text-green-600">
새로운 만남: {group.newMeetingsCount}쌍
                </div>
              </div>
=======
            <GroupResultsSummary
              result={displayResult}
              checkInStatus={checkInStatus}
              participantCount={participants.length}
              onResetAllCheckIn={resetAllCheckIn}
              isViewingPastRound={!!isViewingPastRound}
            />

            {/* 그룹 카드들 */}
            <div className="grid grid-cols-1 md:grid-cols-2 lg:grid-cols-3 gap-6">
              {displayResult.groups.filter(group => group.members.length > 0).map((group) => {
                const isSeatingTab: boolean = (activeTab as string) === 'seating'
                return (
                <GroupCard
                  key={group.id}
                  group={group}
                  checkInStatus={checkInStatus}
                  isViewingPastRound={!!isViewingPastRound}
                  isMobile={isMobile}
                  showCheckIn={isSeatingTab}
                  selectedParticipant={selectedParticipant}
                  swapSelectedParticipant={swapSelectedParticipant}
                  editingParticipant={editingParticipant}
                  editForm={editForm}
                  showAddForm={showAddForm}
                  newParticipant={newParticipant}
                  onToggleCheckIn={toggleCheckIn}
                  onStartEditParticipant={startEditParticipant}
                  onDeleteParticipant={deleteParticipant}
                  onParticipantClick={handleParticipantClick}
                  onDragStart={handleDragStart}
                  onDragOver={handleDragOver}
                  onDrop={handleDrop}
                  onSaveEditParticipant={saveEditParticipant}
                  onCancelEditParticipant={cancelEditParticipant}
                  onEditFormChange={(field, value) => setEditForm(prev => ({ ...prev, [field]: value }))}
                  onAddParticipantToGroup={addParticipantToGroup}
                  onCancelAddForm={cancelAddForm}
                  onNewParticipantChange={(field, value) => setNewParticipant(prev => ({ ...prev, [field]: value }))}
                  onSetShowAddForm={setShowAddForm}
                  getCurrentRoundMeetings={getCurrentRoundMeetings}
                  getPreviousRoundsMeetings={getPreviousRoundsMeetings}
                />
                )
              })}
>>>>>>> df01a9a6
            </div>

          </>
        )}

        {/* Seating Tab */}
        {activeTab === 'seating' && result && (
          <div className="space-y-6">
            {/* 테이블 배치도 업로드 섹션 (편집 모드일 때만) */}
            {!isViewingPastRound && <TableLayoutUploadSection />}
            
            {/* 기존 좌석 배치도 */}
            <SeatingChart 
              groups={(selectedGroupsRound && groupsRoundResult ? groupsRoundResult : result).groups} 
              participants={participants}
              checkInStatus={checkInStatus}
              onToggleCheckIn={toggleCheckIn}
              onResetAllCheckIn={!isViewingPastRound ? resetAllCheckIn : undefined}
              onPrint={() => window.print()}
            />
          </div>
        )}

        {/* Stats Tab */}
        {activeTab === 'stats' && (
          <div className="space-y-6">
<<<<<<< HEAD
            {/* 참가자 통계 계산 */}
            {(() => {
              const participantStats = participants.map(participant => {
                // 이전 라운드들에서 만난 사람들 (새로운 구조 사용)
                const previousMeetings = getPreviousRoundsMeetings(participant.id)
                
                // 현재 라운드에서 만날 사람들
                const currentRoundMeetings = getCurrentRoundMeetings(participant.id)
                
                // 전체 만남 = meetingsByRound에서 직접 계산 (이탈한 사람 포함)
                const allMetIds = new Set<string>()
                Object.values(participant.meetingsByRound).forEach(roundMeetings => {
                  roundMeetings.forEach(personId => allMetIds.add(personId))
                })
                const totalMet = allMetIds.size
                
                
                // 이성 만남 계산 - 이탈한 사람도 포함해서 계산
                // 최신 상태 보장
                const currentExitedParticipants = exitedParticipants
                
                const oppositeMet = Array.from(allMetIds).filter(metId => {
                  const metPerson = participants.find(p => p.id === metId)
                  // 현재 참가자 중에 있으면 성별 비교
                  if (metPerson) {
                    const isOpposite = metPerson.gender !== participant.gender
                    return isOpposite
                  }
                  // 이탈한 사람의 경우 저장된 정보 사용
                  const exitedPerson = (currentExitedParticipants as any)[metId]
                  if (exitedPerson) {
                    const isOpposite = exitedPerson.gender !== participant.gender
                    return isOpposite
                  }
                  return false
                }).length
                
                
                // 현재 라운드에서 새로 만날 사람 수 (이전에 만나지 않은 사람들만)
                const newInCurrentRound = currentRoundMeetings.filter(meetingId => 
                  !previousMeetings.includes(meetingId)
                ).length
                
                // 현재 그룹 ID
                const currentGroup = result?.groups.find(group => 
                  group.members.some(member => member.id === participant.id)
                )
                
                return {
                  ...participant,
                  totalMet,
                  oppositeMet,
                  newInCurrentRound,
                  currentGroupId: currentGroup?.id,
                  previousMeetings,
                  currentRoundMeetings
                }
              })

              // 히스토그램을 위한 데이터 그룹핑
              const totalMetCounts = participantStats.reduce((acc, p) => {
                acc[p.totalMet] = (acc[p.totalMet] || 0) + 1
                return acc
              }, {} as Record<number, number>)

              const oppositeMetCounts = participantStats.reduce((acc, p) => {
                acc[p.oppositeMet] = (acc[p.oppositeMet] || 0) + 1
                return acc
              }, {} as Record<number, number>)

              const maxTotalMet = Math.max(...participantStats.map(p => p.totalMet), 0)
              const maxOppositeMet = Math.max(...participantStats.map(p => p.oppositeMet), 0)
              const maxCount = Math.max(...Object.values(totalMetCounts), ...Object.values(oppositeMetCounts), 1)

              return (
                <>
                  {/* 전체 만남 히스토그램 */}
                  <div className="bg-white rounded-lg shadow-md p-6">
                    <h3 className="text-lg font-semibold mb-4 flex items-center">
                      <span className="text-blue-500 mr-2">👥</span>
                      전체 만남 수 분포
                    </h3>
                    <div className="space-y-3">
                      {Array.from({ length: maxTotalMet + 1 }, (_, i) => i).map(count => (
                        <div key={count} className="flex items-center">
                          <div className="w-16 text-sm text-gray-600">{count}명:</div>
                          <div className="flex-1 bg-gray-200 rounded-full h-6 relative">
                            <div 
                              className="bg-blue-500 h-6 rounded-full transition-all duration-500 flex items-center justify-end pr-2"
                              style={{ width: `${((totalMetCounts[count] || 0) / maxCount) * 100}%` }}
                            >
                              <span className="text-white text-xs font-medium">
                                {totalMetCounts[count] || 0}
                              </span>
                            </div>
                          </div>
                        </div>
                      ))}
                    </div>
                  </div>

                  {/* 이성 만남 히스토그램 */}
                  <div className="bg-white rounded-lg shadow-md p-6">
                    <h3 className="text-lg font-semibold mb-4 flex items-center">
                      <span className="text-pink-500 mr-2">💕</span>
                      이성 만남 수 분포
                    </h3>
                    <div className="space-y-3">
                      {Array.from({ length: maxOppositeMet + 1 }, (_, i) => i).map(count => (
                        <div key={count} className="flex items-center">
                          <div className="w-16 text-sm text-gray-600">{count}명:</div>
                          <div className="flex-1 bg-gray-200 rounded-full h-6 relative">
                            <div 
                              className="bg-pink-500 h-6 rounded-full transition-all duration-500 flex items-center justify-end pr-2"
                              style={{ width: `${((oppositeMetCounts[count] || 0) / maxCount) * 100}%` }}
                            >
                              <span className="text-white text-xs font-medium">
                                {oppositeMetCounts[count] || 0}
                              </span>
                            </div>
                          </div>
                        </div>
                      ))}
                    </div>
                  </div>

                  {/* 개별 참가자 상세 */}
                  <div className="bg-white rounded-lg shadow-md p-6">
                    <h3 className="text-lg font-semibold mb-4 flex items-center">
                      <span className="text-green-500 mr-2">👤</span>
                      개별 참가자 상세 정보
                    </h3>
                    <p className="text-sm text-gray-600 mb-6">참가자를 클릭하면 만난 사람들 목록을 확인할 수 있습니다.</p>
                    
                    {(() => {
                      // 남녀로 분리하고 각각 가나다 순으로 정렬
                      const maleParticipants = participantStats
                        .filter(p => p.gender === 'male')
                        .sort((a, b) => a.name.localeCompare(b.name, 'ko'))
                      
                      const femaleParticipants = participantStats
                        .filter(p => p.gender === 'female')
                        .sort((a, b) => a.name.localeCompare(b.name, 'ko'))

                      return (
                        <div className="space-y-8">
                          {/* 남성 참가자 섹션 */}
                          {maleParticipants.length > 0 && (
                            <div>
                              <div className="flex items-center mb-4 pb-2 border-b border-blue-200">
                                <span className="text-blue-600 text-xl mr-3">👨</span>
                                <h4 className="text-lg font-semibold text-blue-800">
                                  남성 참가자 ({maleParticipants.length}명)
                                </h4>
                              </div>
                              
                                                             <div className="grid grid-cols-1 md:grid-cols-2 lg:grid-cols-3 gap-4">
                                 {maleParticipants.map(participant => (
                                   <div 
                                     key={participant.id}
                                     onClick={() => setSelectedParticipant(
                                       selectedParticipant === participant.id ? null : participant.id
                                     )}
                                     className="border border-blue-200 rounded-lg p-4 hover:bg-blue-50 cursor-pointer transition-colors"
                                   >
                                     <div className="flex justify-between items-start mb-2">
                                       <h5 className="font-medium text-gray-800">{participant.name}</h5>
                                       <div className="text-xs text-blue-600 bg-blue-100 px-2 py-1 rounded-full">
                                         남성 · {participant.mbti === 'extrovert' ? '외향' : '내향'}
                                       </div>
                                     </div>
                                     
                                     <div className="grid grid-cols-3 gap-2 text-sm">
                                       <div className="text-center p-2 bg-blue-50 rounded">
                                         <div className="font-semibold text-blue-600">{participant.totalMet}</div>
                                         <div className="text-gray-600">전체 만남</div>
                                       </div>
                                       <div className="text-center p-2 bg-pink-50 rounded">
                                         <div className="font-semibold text-pink-600">{participant.oppositeMet}</div>
                                         <div className="text-gray-600">이성 만남</div>
                                       </div>
                                       <div className="text-center p-2 bg-green-50 rounded">
                                         <div className="font-semibold text-green-600">{participant.newInCurrentRound}</div>
                                         <div className="text-gray-600">이번 라운드</div>
                                       </div>
                                     </div>
                                     
                                     <div className="mt-2 text-xs text-gray-500 text-center">
                                       현재 그룹: {participant.currentGroupId || '없음'}
                                     </div>

                                     {selectedParticipant === participant.id && (
                                       <div className="mt-4 pt-4 border-t border-gray-200">
                                         <h6 className="font-medium text-gray-700 mb-2">만난 사람들:</h6>
                                         
                                         {/* 이전에 만난 사람들 */}
                                         {participant.previousMeetings && participant.previousMeetings.length > 0 && (
                                           <div className="mb-3">
                                             <div className="text-xs font-medium text-gray-600 mb-1">이미 만난 사람들:</div>
                                             <div className="flex flex-wrap gap-2">
                                               {participant.previousMeetings.map(metId => {
                                                 const metPerson = participants.find(p => p.id === metId)
                                                 const exitedPerson = exitedParticipants[metId]
                                                 
                                                 // 현재 참가자 또는 이탈한 참가자 정보가 있어야 표시
                                                 if (!metPerson && !exitedPerson) return null
                                                 
                                                 const personInfo = metPerson || exitedPerson
                                                 const isExited = !metPerson
                                                 
                                                 return (
                                                   <span 
                                                     key={metId}
                                                     className={`text-xs px-2 py-1 rounded-full ${
                                                       isExited 
                                                         ? 'bg-gray-100 text-gray-500 opacity-75'
                                                         : personInfo.gender === 'male'
                                                           ? 'bg-blue-100 text-blue-700' 
                                                           : 'bg-red-100 text-red-700'
                                                     }`}
                                                   >
                                                     {personInfo.name} {isExited ? '❌' : personInfo.gender === 'male' ? '👨' : '👩'}
                                                   </span>
                                                 )
                                               })}
                                             </div>
                                           </div>
                                         )}
                                         
                                         {/* 현재 라운드에서 만날 사람들 */}
                                         {participant.currentRoundMeetings && participant.currentRoundMeetings.length > 0 && (
                                           <div>
                                             <div className="text-xs font-medium text-green-600 mb-1">이번 라운드에서 만날 사람들:</div>
                                             <div className="flex flex-wrap gap-2">
                                               {participant.currentRoundMeetings.map(meetingId => {
                                                 const meetingPerson = participants.find(p => p.id === meetingId)
                                                 if (!meetingPerson) return null
                                                 
                                                 return (
                                                   <span 
                                                     key={meetingId}
                                                     className={`text-xs px-2 py-1 rounded-full border-2 border-dashed ${
                                                       meetingPerson.gender === 'male'
                                                         ? 'bg-blue-50 text-blue-700 border-blue-300' 
                                                         : 'bg-red-50 text-red-700 border-red-300'
                                                     }`}
                                                   >
                                                     {meetingPerson.name} {meetingPerson.gender === 'male' ? '👨' : '👩'} ✨
                                                   </span>
                                                 )
                                               })}
                                             </div>
                                           </div>
                                         )}
                                         
                                         {(!participant.previousMeetings?.length && !participant.currentRoundMeetings?.length) && (
                                           <p className="text-gray-500 text-sm">아직 만난 사람이 없습니다.</p>
                                         )}
                                       </div>
                                     )}
                                   </div>
                                 ))}
                              </div>
                            </div>
                          )}

                          {/* 여성 참가자 섹션 */}
                          {femaleParticipants.length > 0 && (
                            <div>
                              <div className="flex items-center mb-4 pb-2 border-b border-pink-200">
                                <span className="text-pink-600 text-xl mr-3">👩</span>
                                <h4 className="text-lg font-semibold text-pink-800">
                                  여성 참가자 ({femaleParticipants.length}명)
                                </h4>
                              </div>
                              
                                                             <div className="grid grid-cols-1 md:grid-cols-2 lg:grid-cols-3 gap-4">
                                 {femaleParticipants.map(participant => (
                                   <div 
                                     key={participant.id}
                                     onClick={() => setSelectedParticipant(
                                       selectedParticipant === participant.id ? null : participant.id
                                     )}
                                     className="border border-pink-200 rounded-lg p-4 hover:bg-pink-50 cursor-pointer transition-colors"
                                   >
                                     <div className="flex justify-between items-start mb-2">
                                       <h5 className="font-medium text-gray-800">{participant.name}</h5>
                                       <div className="text-xs text-pink-600 bg-pink-100 px-2 py-1 rounded-full">
                                         여성 · {participant.mbti === 'extrovert' ? '외향' : '내향'}
                                       </div>
                                     </div>
                                     
                                     <div className="grid grid-cols-3 gap-2 text-sm">
                                       <div className="text-center p-2 bg-blue-50 rounded">
                                         <div className="font-semibold text-blue-600">{participant.totalMet}</div>
                                         <div className="text-gray-600">전체 만남</div>
                                       </div>
                                       <div className="text-center p-2 bg-pink-50 rounded">
                                         <div className="font-semibold text-pink-600">{participant.oppositeMet}</div>
                                         <div className="text-gray-600">이성 만남</div>
                                       </div>
                                       <div className="text-center p-2 bg-green-50 rounded">
                                         <div className="font-semibold text-green-600">{participant.newInCurrentRound}</div>
                                         <div className="text-gray-600">이번 라운드</div>
                                       </div>
                                     </div>
                                     
                                     <div className="mt-2 text-xs text-gray-500 text-center">
                                       현재 그룹: {participant.currentGroupId || '없음'}
                                     </div>
=======
            <ParticipantStats 
              result={displayResult}
              participants={participants}
              checkInStatus={checkInStatus}
            />
          </div>
        )}
>>>>>>> df01a9a6

        {/* History Tab */}
        {activeTab === 'history' && (
          <div className="space-y-6">
            <div className="bg-white rounded-lg shadow-md p-12 text-center">
              <div className="text-6xl mb-4">🚧</div>
              <h2 className="text-xl font-semibold mb-4 text-gray-700">
                라운드 히스토리 기능 개발 예정
              </h2>
              <p className="text-gray-500 mb-6">
                지난 라운드들의 그룹 배치 결과를 확인할 수 있는 기능이<br />
                곧 추가될 예정입니다.
              </p>
              <div className="bg-blue-50 border border-blue-200 rounded-lg p-4 inline-block">
                <p className="text-sm text-blue-700">
                  💡 현재는 <strong>그룹 결과</strong> 탭에서 라운드 선택으로<br />
                  이전 라운드 결과를 확인하실 수 있습니다.
                </p>
              </div>
            </div>
          </div>
        )}

        {/* 하단 액션 버튼들 */}
        <div className="mt-12 pt-8 border-t border-gray-200">
          <div className="flex flex-col sm:flex-row gap-4 justify-center">
            <button
              onClick={() => router.push('/')}
              className="bg-blue-500 hover:bg-blue-600 text-white font-medium py-3 px-6 rounded-md"
            >
              다음 라운드 준비
            </button>
            <button
<<<<<<< HEAD
              onClick={async () => {
                if (confirm('새로운 모임을 시작하시겠습니까? 현재 데이터가 모두 삭제됩니다.')) {
                  try {
                    // data-service를 사용하여 모든 데이터 초기화
                    await dataService.clearAll()
                    router.push('/')
                  } catch (error) {
                    console.error('데이터 초기화 실패:', error)
                    alert('초기화 중 오류가 발생했습니다.')
                  }
                }
=======
              onClick={() => {
                router.push('/')
>>>>>>> df01a9a6
              }}
              className="bg-gray-500 hover:bg-gray-600 text-white font-medium py-3 px-6 rounded-md"
            >
              메인으로 돌아가기
            </button>
          </div>
        </div>
      </div>
    </div>
  )
}<|MERGE_RESOLUTION|>--- conflicted
+++ resolved
@@ -1,22 +1,6 @@
 'use client'
 
-<<<<<<< HEAD
-import { useEffect, useState } from 'react'
-import { useRouter } from 'next/navigation'
-import type { GroupingResult, Participant } from '@/utils/grouping'
-import { migrateParticipantData } from '@/utils/grouping'
-import { createSnapshot } from '@/utils/backup'
-import { 
-  participantService,
-  groupingResultService,
-  roundService,
-  exitedParticipantService,
-  dataService
-} from '@/utils/data-service'
-import { getCurrentMeeting, type Meeting } from '@/utils/database'
-=======
 import { useMemo, useEffect, useState } from 'react'
->>>>>>> df01a9a6
 import SeatingChart from '@/components/SeatingChart'
 import TableLayoutUpload from '@/components/TableLayoutUpload'
 import RoundSelector from '@/components/RoundSelector'
@@ -101,60 +85,11 @@
     swapSelectedParticipant,
     draggedParticipant
   })
-  const [currentMeeting, setCurrentMeeting] = useState<Meeting | null>(null)
-
-<<<<<<< HEAD
-  useEffect(() => {
-    const loadData = async () => {
-      try {
-        console.log('🔄 결과 페이지 데이터 로딩 시작...')
-        
-        // 병렬로 모든 데이터 로드
-        const [meeting, storedResult, storedParticipants, storedExitedParticipants] = await Promise.all([
-          getCurrentMeeting(),
-          groupingResultService.get(),
-          participantService.get(),
-          exitedParticipantService.get()
-        ])
-        
-        setCurrentMeeting(meeting)
-        
-        if (storedResult && storedParticipants && storedParticipants.length > 0) {
-          // 이탈한 사람들 정보 설정
-          if (storedExitedParticipants) {
-            setExitedParticipants(storedExitedParticipants)
-          }
-          
-          // 데이터 마이그레이션 적용
-          const migratedParticipants = migrateParticipantData(storedParticipants, (storedResult as any).round || 1)
-          
-          setResult(storedResult)
-          setParticipants(migratedParticipants)
-          
-          // 마이그레이션된 데이터를 다시 저장 (필요한 경우)
-          if (migratedParticipants !== storedParticipants) {
-            await participantService.save(migratedParticipants)
-          }
-          
-          console.log('✅ 결과 페이지 데이터 로딩 완료')
-        } else {
-          console.log('⚠️ 그룹 결과가 없어 홈으로 리다이렉트')
-          router.push('/')
-        }
-      } catch (error) {
-        console.error('❌ 결과 페이지 데이터 로딩 실패:', error)
-        router.push('/')
-      }
-    }
-    
-    loadData()
-  }, [router])
-=======
+
   // 현재 표시할 결과 결정
   const displayResult = useMemo(() => {
     return selectedGroupsRound && groupsRoundResult ? groupsRoundResult : result
   }, [selectedGroupsRound, groupsRoundResult, result])
->>>>>>> df01a9a6
 
   const isViewingPastRound = useMemo(() => {
     return selectedGroupsRound && selectedGroupsRound !== result?.round
@@ -197,236 +132,7 @@
       }
     })
     
-<<<<<<< HEAD
-    // 성별 균형 점수 계산
-    let totalGenderBalance = 0
-    recalculatedGroups.forEach(group => {
-      if (group.members.length > 0) {
-        const genderBalance = 1 - Math.abs(group.maleCount - group.femaleCount) / group.members.length
-        totalGenderBalance += genderBalance
-      }
-    })
-    const avgGenderBalance = recalculatedGroups.length > 0 ? totalGenderBalance / recalculatedGroups.length : 0
-
-    // MBTI 균형 점수 계산
-    let totalMbtiBalance = 0
-    recalculatedGroups.forEach(group => {
-      if (group.members.length > 0) {
-        const mbtiBalance = 1 - Math.abs(group.extrovertCount - group.introvertCount) / group.members.length
-        totalMbtiBalance += mbtiBalance
-      }
-    })
-    const avgMbtiBalance = recalculatedGroups.length > 0 ? totalMbtiBalance / recalculatedGroups.length : 0
-
-    return {
-      groups: recalculatedGroups,
-      round: result.round,
-      summary: {
-        totalGroups: recalculatedGroups.length,
-        avgGroupSize: recalculatedGroups.length > 0 ? totalParticipants / recalculatedGroups.length : 0,
-        genderBalanceScore: Math.round(avgGenderBalance * 100),
-        mbtiBalanceScore: Math.round(avgMbtiBalance * 100),
-        newMeetingsCount: totalNewMeetings
-      }
-    }
-  }
-
-  // 새로운 참가자를 특정 그룹에 추가
-  const addParticipantToGroup = async (groupId: number) => {
-    if (!newParticipant.name.trim() || !result) return
-
-    // 해당 그룹의 기존 멤버들 찾기
-    const targetGroup = result.groups.find(group => group.id === groupId)
-    if (!targetGroup) return
-
-    const existingMemberIds = targetGroup.members.map(member => member.id)
-
-    // 새로운 참가자 객체 생성 (기존 그룹 멤버들과 이미 만났다고 기록)
-    const currentRound = result.round || 1
-    const participant: Participant = {
-      id: Date.now().toString(),
-      name: newParticipant.name.trim(),
-      gender: newParticipant.gender,
-      mbti: newParticipant.mbti,
-      meetingsByRound: {
-        [currentRound]: [...existingMemberIds] // 현재 라운드에서 기존 멤버들과 만남
-      },
-      allMetPeople: [...existingMemberIds], // 전체 만난 사람 목록
-      groupHistory: [groupId] // 현재 그룹을 히스토리에 추가
-    }
-
-    // 기존 참가자들의 만남 기록도 업데이트 (새 참가자와 만났다고 추가)
-    const updatedParticipants = participants.map(p => {
-      if (existingMemberIds.includes(p.id)) {
-        // 라운드별 만남 기록 업데이트
-        const newMeetingsByRound = { ...p.meetingsByRound }
-        if (!newMeetingsByRound[currentRound]) {
-          newMeetingsByRound[currentRound] = []
-        }
-        if (!newMeetingsByRound[currentRound].includes(participant.id)) {
-          newMeetingsByRound[currentRound].push(participant.id)
-        }
-        
-        // allMetPeople 업데이트
-        const newAllMetPeople = [...p.allMetPeople]
-        if (!newAllMetPeople.includes(participant.id)) {
-          newAllMetPeople.push(participant.id)
-        }
-        
-        return {
-          ...p,
-          meetingsByRound: newMeetingsByRound,
-          allMetPeople: newAllMetPeople
-        }
-      }
-      return p
-    })
-
-    // 새 참가자를 목록에 추가
-    updatedParticipants.push(participant)
-
-
-    // 해당 그룹에 참가자 추가 및 카운트 업데이트
-    const updatedGroups = result.groups.map(group => {
-      if (group.id === groupId) {
-        const updatedMembers = [...group.members, participant]
-        const maleCount = updatedMembers.filter(p => p.gender === 'male').length
-        const femaleCount = updatedMembers.filter(p => p.gender === 'female').length
-        const extrovertCount = updatedMembers.filter(p => p.mbti === 'extrovert').length
-        const introvertCount = updatedMembers.filter(p => p.mbti === 'introvert').length
-        
-        return {
-          ...group,
-          members: updatedMembers,
-          maleCount,
-          femaleCount,
-          extrovertCount,
-          introvertCount
-        }
-      }
-      return group
-    })
-
-    // 새로운 만남 수 재계산
-    let newMeetingsTotal = 0
-    updatedGroups.forEach(group => {
-      for (let i = 0; i < group.members.length; i++) {
-        for (let j = i + 1; j < group.members.length; j++) {
-          const p1 = updatedParticipants.find(p => p.id === group.members[i].id)
-          const p2 = updatedParticipants.find(p => p.id === group.members[j].id)
-          if (p1 && p2) {
-            const currentRound = result.round || 1
-            const haveMet = haveMetBefore(p1, p2, currentRound)
-            if (!haveMet) {
-              newMeetingsTotal++
-            }
-          }
-        }
-      }
-    })
-
-    // 완전한 그룹 결과 재계산 (모든 통계 포함)
-    const fullyUpdatedResult = recalculateGroupResult(updatedGroups, updatedParticipants)
-
-
-    // 상태 업데이트
-    setResult(fullyUpdatedResult)
-    setParticipants(updatedParticipants)
-
-    // DB 업데이트
-    try {
-      await Promise.all([
-        groupingResultService.save(fullyUpdatedResult),
-        participantService.save(updatedParticipants)
-      ])
-    } catch (error) {
-      console.error('참가자 추가 DB 저장 실패:', error)
-    }
-
-    // 참가자 추가 시 스냅샷 생성
-    createSnapshot('participant_add_result', `그룹 ${groupId}에 ${participant.name} 추가`)
-
-    // 폼 초기화
-    setNewParticipant({ name: '', gender: 'male', mbti: 'extrovert' })
-    setShowAddForm(null)
-  }
-
-  // 추가 폼 취소
-  const cancelAddForm = () => {
-    setNewParticipant({ name: '', gender: 'male', mbti: 'extrovert' })
-    setShowAddForm(null)
-  }
-
-  // 참가자 수정 시작
-  const startEditParticipant = (participantId: string) => {
-    const participant = participants.find(p => p.id === participantId)
-    if (participant) {
-      setEditingParticipant(participantId)
-      setEditForm({
-        name: participant.name,
-        gender: participant.gender,
-        mbti: participant.mbti
-      })
-    }
-  }
-
-  // 참가자 수정 저장
-  const saveEditParticipant = async () => {
-    if (!editingParticipant || !editForm.name.trim() || !result) return
-
-    const participantToEdit = participants.find(p => p.id === editingParticipant)
-    if (!participantToEdit) return
-
-    // 참가자 정보 업데이트
-    const updatedParticipants = participants.map(p => 
-      p.id === editingParticipant 
-        ? { ...p, name: editForm.name.trim(), gender: editForm.gender, mbti: editForm.mbti }
-        : p
-    )
-
-    // 그룹 결과에서도 해당 참가자 정보 업데이트
-    const updatedGroups = result.groups.map(group => ({
-      ...group,
-      members: group.members.map(member => 
-        member.id === editingParticipant
-          ? { ...member, name: editForm.name.trim(), gender: editForm.gender, mbti: editForm.mbti }
-          : member
-      )
-    }))
-
-    // 완전한 그룹 결과 재계산 (통계 업데이트)
-    const fullyUpdatedResult = recalculateGroupResult(updatedGroups, updatedParticipants)
-
-    // 상태 업데이트
-    setResult(fullyUpdatedResult)
-    setParticipants(updatedParticipants)
-
-    // DB 업데이트
-    try {
-      await Promise.all([
-        groupingResultService.save(fullyUpdatedResult),
-        participantService.save(updatedParticipants)
-      ])
-    } catch (error) {
-      console.error('참가자 수정 DB 저장 실패:', error)
-    }
-
-    // 스냅샷 생성
-    const { createSnapshot } = await import('@/utils/backup')
-    await createSnapshot('participant_edit', `참가자 정보 수정: ${participantToEdit.name} → ${editForm.name.trim()}`)
-
-    // 수정 모드 종료
-    setEditingParticipant(null)
-    setEditForm({ name: '', gender: 'male', mbti: 'extrovert' })
-  }
-
-  // 참가자 수정 취소
-  const cancelEditParticipant = () => {
-    setEditingParticipant(null)
-    setEditForm({ name: '', gender: 'male', mbti: 'extrovert' })
-=======
     return Array.from(previousMeetings)
->>>>>>> df01a9a6
   }
 
   // 테이블 레이아웃 로드
@@ -443,205 +149,6 @@
     loadTableLayout()
   }, [])
 
-<<<<<<< HEAD
-    // 참가자 목록에서 제거
-    const updatedParticipants = participants.filter(p => p.id !== participantId)
-
-    // 그룹에서도 해당 참가자 제거
-    const updatedGroups = result.groups.map(group => ({
-      ...group,
-      members: group.members.filter(member => member.id !== participantId)
-    }))
-
-    // 완전한 그룹 결과 재계산
-    const fullyUpdatedResult = recalculateGroupResult(updatedGroups, updatedParticipants)
-
-    // 상태 업데이트
-    setResult(fullyUpdatedResult)
-    setParticipants(updatedParticipants)
-    setExitedParticipants(updatedExitedParticipants)
-
-    // DB 업데이트
-    try {
-      await Promise.all([
-        groupingResultService.save(fullyUpdatedResult),
-        participantService.save(updatedParticipants),
-        exitedParticipantService.save(updatedExitedParticipants)
-      ])
-      console.log('✅ 참가자 삭제 DB 저장 성공')
-    } catch (error) {
-      console.error('❌ 참가자 삭제 DB 저장 실패:', error)
-    }
-
-    // 스냅샷 생성
-    const { createSnapshot } = await import('@/utils/backup')
-    await createSnapshot('participant_delete_result', `참가자 삭제: ${participantToDelete.name}`)
-
-    // 선택 상태 초기화
-    if (editingParticipant === participantId) {
-      setEditingParticipant(null)
-      setEditForm({ name: '', gender: 'male', mbti: 'extrovert' })
-    }
-    if (swapSelectedParticipant?.id === participantId) {
-      setSwapSelectedParticipant(null)
-    }
-  }
-
-  // 두 참가자 swap 함수
-  const swapParticipants = async (participant1Id: string, group1Id: number, participant2Id: string, group2Id: number) => {
-    if (!result) return
-
-    const updatedGroups = result.groups.map(group => {
-      if (group.id === group1Id) {
-        // group1에서 participant1을 participant2로 교체
-        const updatedMembers = group.members.map(member => 
-          member.id === participant1Id 
-            ? result.groups.find(g => g.id === group2Id)?.members.find(m => m.id === participant2Id)!
-            : member
-        )
-        return { ...group, members: updatedMembers }
-      } else if (group.id === group2Id) {
-        // group2에서 participant2를 participant1로 교체
-        const updatedMembers = group.members.map(member =>
-          member.id === participant2Id
-            ? result.groups.find(g => g.id === group1Id)?.members.find(m => m.id === participant1Id)!
-            : member
-        )
-        return { ...group, members: updatedMembers }
-      }
-      return group
-    })
-
-    // 참가자들의 개별 상태도 업데이트 (그룹 히스토리와 만남 기록 수정)
-    const currentRound = result.round || 1
-    const updatedParticipants = participants.map(participant => {
-      let updatedParticipant = { ...participant }
-      
-      if (participant.id === participant1Id) {
-        // participant1의 마지막 그룹 히스토리를 새로운 그룹(group2Id)으로 변경
-        const newGroupHistory = [...participant.groupHistory]
-        if (newGroupHistory.length > 0) {
-          newGroupHistory[newGroupHistory.length - 1] = group2Id
-        }
-        updatedParticipant.groupHistory = newGroupHistory
-        
-        // 현재 라운드 만남 기록 업데이트: participant1이 이제 group2에 속함
-        const newMeetingsByRound = { ...participant.meetingsByRound }
-        if (!newMeetingsByRound[currentRound]) newMeetingsByRound[currentRound] = []
-        
-        // 새로운 그룹 구성에서 participant1과 같은 그룹인 사람들 = group2의 기존 멤버들 (participant2 제외) + participant1
-        const newGroupMembers = updatedGroups.find(g => g.id === group2Id)?.members || []
-        const newMeetings = newGroupMembers
-          .filter(member => member.id !== participant1Id) // 자신 제외
-          .map(member => member.id)
-        
-        newMeetingsByRound[currentRound] = newMeetings
-        updatedParticipant.meetingsByRound = newMeetingsByRound
-        
-      } else if (participant.id === participant2Id) {
-        // participant2의 마지막 그룹 히스토리를 새로운 그룹(group1Id)으로 변경
-        const newGroupHistory = [...participant.groupHistory]
-        if (newGroupHistory.length > 0) {
-          newGroupHistory[newGroupHistory.length - 1] = group1Id
-        }
-        updatedParticipant.groupHistory = newGroupHistory
-        
-        // 현재 라운드 만남 기록 업데이트: participant2가 이제 group1에 속함
-        const newMeetingsByRound = { ...participant.meetingsByRound }
-        if (!newMeetingsByRound[currentRound]) newMeetingsByRound[currentRound] = []
-        
-        // 새로운 그룹 구성에서 participant2와 같은 그룹인 사람들 = group1의 기존 멤버들 (participant1 제외) + participant2
-        const newGroupMembers = updatedGroups.find(g => g.id === group1Id)?.members || []
-        const newMeetings = newGroupMembers
-          .filter(member => member.id !== participant2Id) // 자신 제외
-          .map(member => member.id)
-        
-        newMeetingsByRound[currentRound] = newMeetings
-        updatedParticipant.meetingsByRound = newMeetingsByRound
-        
-      } else {
-        // 다른 참가자들의 만남 기록을 새로운 그룹 구조에 맞춰 재계산
-        const newMeetingsByRound = { ...participant.meetingsByRound }
-        if (!newMeetingsByRound[currentRound]) newMeetingsByRound[currentRound] = []
-        
-        // 이 참가자가 속한 새로운 그룹 찾기
-        const participantGroup = updatedGroups.find(group => 
-          group.members.some(member => member.id === participant.id)
-        )
-        
-        if (participantGroup) {
-          // 같은 그룹 멤버들과의 만남 기록 설정 (자신 제외)
-          const newMeetings = participantGroup.members
-            .filter(member => member.id !== participant.id)
-            .map(member => member.id)
-          
-          newMeetingsByRound[currentRound] = newMeetings
-        }
-        
-        updatedParticipant.meetingsByRound = newMeetingsByRound
-      }
-      
-      // allMetPeople는 통계 계산 시 실시간으로 처리하므로 여기서는 업데이트하지 않음
-      
-      return updatedParticipant
-    })
-
-    // 완전한 그룹 결과 재계산 (모든 통계 포함)
-    const fullyUpdatedResult = recalculateGroupResult(updatedGroups, updatedParticipants)
-
-    // 상태 업데이트
-    setResult(fullyUpdatedResult)
-    setParticipants(updatedParticipants)
-    
-    // DB 업데이트
-    try {
-      await Promise.all([
-        groupingResultService.save(fullyUpdatedResult),
-        participantService.save(updatedParticipants)
-      ])
-    } catch (error) {
-      console.error('위치 변경 DB 저장 실패:', error)
-    }
-
-    // 성공 메시지 표시
-    const p1Name = result.groups.find(g => g.id === group1Id)?.members.find(m => m.id === participant1Id)?.name
-    const p2Name = result.groups.find(g => g.id === group2Id)?.members.find(m => m.id === participant2Id)?.name
-    setSwapMessage(`${p1Name} ↔ ${p2Name} 위치 변경 완료!`)
-    
-    // Swap 시 스냅샷 생성
-    createSnapshot('swap', `${p1Name} ↔ ${p2Name} 위치 변경`)
-    
-    // 3초 후 메시지 자동 제거
-    setTimeout(() => setSwapMessage(null), 3000)
-    
-  }
-
-  // 드래그 시작
-  const handleDragStart = (participantId: string, groupId: number) => {
-    setDraggedParticipant({ id: participantId, fromGroupId: groupId })
-  }
-
-  // 드래그 오버 (드롭 허용)
-  const handleDragOver = (e: React.DragEvent) => {
-    e.preventDefault()
-  }
-
-  // 드롭 (swap 실행)
-  const handleDrop = (targetParticipantId: string, targetGroupId: number) => {
-    if (draggedParticipant) {
-      // 같은 참가자인지 확인
-      if (draggedParticipant.id === targetParticipantId) {
-        setDraggedParticipant(null)
-        return
-      }
-      
-      // 같은 그룹 내에서 swap 시도하는지 확인
-      if (draggedParticipant.fromGroupId === targetGroupId) {
-        setSwapMessage('❌ 같은 그룹 내에서는 자리 바꾸기가 불가능합니다.')
-        setTimeout(() => setSwapMessage(null), 3000)
-        setDraggedParticipant(null)
-        return
-=======
   // 이미지 업로드 핸들러
   const handleImageUpload = async (file: File): Promise<boolean> => {
     try {
@@ -650,7 +157,6 @@
       if (url) {
         setTableLayoutUrl(url)
         return true
->>>>>>> df01a9a6
       }
       return false
     } catch (error) {
@@ -717,22 +223,6 @@
           </button>
         </div>
 
-<<<<<<< HEAD
-        <div className="text-center mb-8">
-          {currentMeeting && (
-            <div className="mb-4 flex items-center justify-center">
-              <span className="text-lg text-gray-600">📋</span>
-              <span className="ml-2 text-xl font-medium text-blue-700">
-                {currentMeeting.name}
-              </span>
-            </div>
-          )}
-          <h1 className="text-3xl font-bold text-gray-800 mb-2">
-            {result.round}라운드 그룹 배치 결과
-          </h1>
-          <p className="text-gray-600">최적화된 그룹 배치가 완료되었습니다</p>
-        </div>
-=======
         {/* 토스트 메시지 */}
         {swapMessage && (
           <div className={`fixed top-4 right-4 sm:right-4 left-4 sm:left-auto z-50 transform transition-all duration-300 ease-in-out ${
@@ -759,7 +249,6 @@
             </div>
           </div>
         )}
->>>>>>> df01a9a6
 
         {/* 탭 네비게이션 */}
         <div className="bg-white rounded-lg shadow-md mb-8">
@@ -825,421 +314,6 @@
         {activeTab === 'groups' && (
           <>
             {/* 요약 통계 */}
-<<<<<<< HEAD
-            <div className="bg-white rounded-lg shadow-md p-6 mb-8">
-          <h2 className="text-xl font-semibold mb-4">배치 요약</h2>
-          <div className="grid grid-cols-2 md:grid-cols-4 gap-4">
-            <div className="text-center p-4 bg-blue-50 rounded-lg">
-              <div className="text-2xl font-bold text-blue-600">{result.summary.totalGroups}</div>
-              <div className="text-sm text-gray-600">총 그룹 수</div>
-            </div>
-            <div className="text-center p-4 bg-green-50 rounded-lg">
-              <div className="text-2xl font-bold text-green-600">{result.summary.newMeetingsCount}</div>
-              <div className="text-sm text-gray-600">새로운 만남</div>
-            </div>
-            <div className="text-center p-4 bg-purple-50 rounded-lg">
-              <div className={`text-2xl font-bold ${getBalanceColor(result.summary.genderBalanceScore)}`}>
-                {result.summary.genderBalanceScore}%
-              </div>
-              <div className="text-sm text-gray-600">성별 균형</div>
-              <div className={`text-xs ${getBalanceColor(result.summary.genderBalanceScore)}`}>
-                {getBalanceText(result.summary.genderBalanceScore)}
-              </div>
-            </div>
-            <div className="text-center p-4 bg-orange-50 rounded-lg">
-              <div className={`text-2xl font-bold ${getBalanceColor(result.summary.mbtiBalanceScore)}`}>
-                {result.summary.mbtiBalanceScore}%
-              </div>
-              <div className="text-sm text-gray-600">MBTI 균형</div>
-              <div className={`text-xs ${getBalanceColor(result.summary.mbtiBalanceScore)}`}>
-                {getBalanceText(result.summary.mbtiBalanceScore)}
-              </div>
-            </div>
-          </div>
-        </div>
-
-        {/* 기능 안내 */}
-        <div className="bg-blue-50 border-l-4 border-blue-400 p-4 mb-6">
-          <div className="flex">
-            <div className="flex-shrink-0">
-              <div className="text-blue-400 text-lg">🔧</div>
-            </div>
-            <div className="ml-3">
-              <div className="text-sm text-blue-700">
-                <div className="grid grid-cols-1 md:grid-cols-3 gap-4">
-                  <div>
-                    <p className="mb-1">
-                      <strong>🔄 위치 변경:</strong> 
-                      {isMobile 
-                        ? ' 첫 번째 참가자를 터치하고, 바꿀 다른 참가자를 터치하면 두 사람의 위치가 바뀝니다.'
-                        : ' 참가자를 드래그해서 다른 참가자에게 드롭하면 두 사람의 위치가 바뀝니다.'
-                      }
-                    </p>
-                  </div>
-                  <div>
-                    <p className="mb-1">
-                      <strong>✏️ 정보 수정:</strong> 수정 버튼을 클릭하면 참가자의 이름, 성별, MBTI를 변경할 수 있습니다.
-                    </p>
-                  </div>
-                  <div>
-                    <p className="mb-1">
-                      <strong>🗑️ 참가자 삭제:</strong> 삭제 버튼을 클릭하면 해당 참가자를 그룹에서 제거할 수 있습니다.
-                    </p>
-                  </div>
-                </div>
-                <p className="text-xs text-blue-600 mt-3">
-                  📝 <strong>업데이트되는 상태:</strong> 그룹 구성, 성별/MBTI 통계, 새로운 만남 수, 그룹 히스토리가 자동으로 재계산됩니다.
-                </p>
-                {swapSelectedParticipant && (
-                  <div className="flex items-center justify-between mt-2">
-                    <p className="text-xs text-orange-600">
-                      🎯 <strong>선택됨:</strong> {result?.groups.find(g => g.members.some(m => m.id === swapSelectedParticipant.id))?.members.find(m => m.id === swapSelectedParticipant.id)?.name} (그룹 {swapSelectedParticipant.groupId})
-                    </p>
-                    <button
-                      onClick={() => {
-                        setSwapSelectedParticipant(null)
-                        setSwapMessage('선택이 취소되었습니다.')
-                        setTimeout(() => setSwapMessage(null), 2000)
-                      }}
-                      className="text-xs bg-gray-500 hover:bg-gray-600 text-white px-2 py-1 rounded ml-2"
-                    >
-                      취소
-                    </button>
-                  </div>
-                )}
-              </div>
-            </div>
-          </div>
-        </div>
-
-        {/* 그룹별 상세 결과 */}
-        <div className="grid grid-cols-1 md:grid-cols-2 lg:grid-cols-3 gap-6 mb-8">
-          {result.groups.filter(group => group.members.length > 0).map((group) => (
-            <div key={group.id} className="bg-white rounded-lg shadow-md p-6">
-              <div className="flex justify-between items-center mb-4">
-                                  <h3 className="text-lg font-semibold text-gray-800">
-                    그룹 {group.id}
-                  </h3>
-                <span className="text-sm text-gray-500">
-                  {group.members.length}명
-                </span>
-              </div>
-
-              {/* 그룹 균형 표시 */}
-              <div className="mb-4 p-3 bg-gray-50 rounded-md">
-                <div className="space-y-3">
-                  {/* 성별 비율 시각화 */}
-                  <div>
-                    <div className="flex justify-between items-center mb-2">
-                      <span className="text-sm font-medium text-gray-700">성별 비율</span>
-                      <span className="text-xs text-gray-500">남 {group.maleCount} · 여 {group.femaleCount}</span>
-                    </div>
-                    <div className="flex h-4 bg-gray-200 rounded-full overflow-hidden">
-                      {group.maleCount > 0 && (
-                        <div 
-                          className="bg-blue-500 flex items-center justify-center text-white text-xs font-medium transition-all duration-500"
-                          style={{ width: `${(group.maleCount / group.members.length) * 100}%` }}
-                        >
-                          {group.maleCount > 0 && group.members.length > 3 && (
-                            <span>{group.maleCount}</span>
-                          )}
-                        </div>
-                      )}
-                      {group.femaleCount > 0 && (
-                        <div 
-                          className="bg-pink-500 flex items-center justify-center text-white text-xs font-medium transition-all duration-500"
-                          style={{ width: `${(group.femaleCount / group.members.length) * 100}%` }}
-                        >
-                          {group.femaleCount > 0 && group.members.length > 3 && (
-                            <span>{group.femaleCount}</span>
-                          )}
-                        </div>
-                      )}
-                    </div>
-                    <div className="flex justify-between text-xs text-gray-500 mt-1">
-                      <span>남성 {Math.round((group.maleCount / group.members.length) * 100)}%</span>
-                      <span>여성 {Math.round((group.femaleCount / group.members.length) * 100)}%</span>
-                    </div>
-                  </div>
-
-                  {/* MBTI 비율 시각화 */}
-                  <div>
-                    <div className="flex justify-between items-center mb-2">
-                      <span className="text-sm font-medium text-gray-700">MBTI 비율</span>
-                      <span className="text-xs text-gray-500">외향 {group.extrovertCount} · 내향 {group.introvertCount}</span>
-                    </div>
-                    <div className="flex h-4 bg-gray-200 rounded-full overflow-hidden">
-                      {group.extrovertCount > 0 && (
-                        <div 
-                          className="bg-orange-500 flex items-center justify-center text-white text-xs font-medium transition-all duration-500"
-                          style={{ width: `${(group.extrovertCount / group.members.length) * 100}%` }}
-                        >
-                          {group.extrovertCount > 0 && group.members.length > 3 && (
-                            <span>{group.extrovertCount}</span>
-                          )}
-                        </div>
-                      )}
-                      {group.introvertCount > 0 && (
-                        <div 
-                          className="bg-purple-500 flex items-center justify-center text-white text-xs font-medium transition-all duration-500"
-                          style={{ width: `${(group.introvertCount / group.members.length) * 100}%` }}
-                        >
-                          {group.introvertCount > 0 && group.members.length > 3 && (
-                            <span>{group.introvertCount}</span>
-                          )}
-                        </div>
-                      )}
-                    </div>
-                    <div className="flex justify-between text-xs text-gray-500 mt-1">
-                      <span>외향형 {Math.round((group.extrovertCount / group.members.length) * 100)}%</span>
-                      <span>내향형 {Math.round((group.introvertCount / group.members.length) * 100)}%</span>
-                    </div>
-                  </div>
-
-                  {/* 균형 점수 표시 */}
-                  <div className="flex justify-between text-xs pt-2 border-t border-gray-300">
-                    <div className="flex items-center">
-                      <span className="text-gray-600 mr-1">성별 균형:</span>
-                      <span className={`font-medium ${
-                        Math.abs(group.maleCount - group.femaleCount) <= 1 ? 'text-green-600' : 
-                        Math.abs(group.maleCount - group.femaleCount) <= 2 ? 'text-yellow-600' : 'text-red-600'
-                      }`}>
-                        {Math.abs(group.maleCount - group.femaleCount) <= 1 ? '우수' : 
-                         Math.abs(group.maleCount - group.femaleCount) <= 2 ? '보통' : '개선필요'}
-                      </span>
-                    </div>
-                    <div className="flex items-center">
-                      <span className="text-gray-600 mr-1">MBTI 균형:</span>
-                      <span className={`font-medium ${
-                        Math.abs(group.extrovertCount - group.introvertCount) <= 1 ? 'text-green-600' : 
-                        Math.abs(group.extrovertCount - group.introvertCount) <= 2 ? 'text-yellow-600' : 'text-red-600'
-                      }`}>
-                        {Math.abs(group.extrovertCount - group.introvertCount) <= 1 ? '우수' : 
-                         Math.abs(group.extrovertCount - group.introvertCount) <= 2 ? '보통' : '개선필요'}
-                      </span>
-                    </div>
-                  </div>
-                </div>
-              </div>
-
-              {/* 그룹 멤버 목록 */}
-              <div className="space-y-2">
-                {group.members.map((member) => {
-                  const participantHistory = participants.find(p => p.id === member.id)
-                  const previousGroups = participantHistory?.groupHistory?.slice(0, -1) || []
-                  const isDragging = draggedParticipant?.id === member.id
-                  const isSelected = swapSelectedParticipant?.id === member.id
-                  const isSwapTarget = swapSelectedParticipant && swapSelectedParticipant.id !== member.id && swapSelectedParticipant.groupId !== group.id
-                  
-                  return (
-                    <div 
-                      key={member.id} 
-                      className={`
-                        border border-gray-200 rounded transition-all duration-200
-                        ${editingParticipant === member.id ? 'border-purple-400 bg-purple-50' : ''}
-                        ${isDragging ? 'opacity-50 scale-95 border-blue-400 bg-blue-50' : ''}
-                        ${isSelected ? 'border-orange-500 bg-orange-100 shadow-lg ring-2 ring-orange-300' : ''}
-                        ${isSwapTarget ? 'border-green-500 bg-green-100 hover:border-green-600 hover:bg-green-200 shadow-lg ring-2 ring-green-300' : ''}
-                        ${!isDragging && !isSelected && !isSwapTarget && editingParticipant !== member.id ? 'hover:border-blue-300 hover:bg-blue-50' : ''}
-                        ${draggedParticipant && draggedParticipant.id !== member.id && draggedParticipant.fromGroupId !== group.id ? 'border-green-300 bg-green-50 hover:border-green-400 hover:bg-green-100 shadow-md' : ''}
-                      `}
-                    >
-                      {editingParticipant === member.id ? (
-                        // 수정 모드
-                        <div className="p-3 space-y-3">
-                          <div className="flex items-center justify-between mb-2">
-                            <h4 className="text-sm font-medium text-purple-700">참가자 정보 수정</h4>
-                            <div className="text-xs text-purple-600">그룹 {group.id}</div>
-                          </div>
-                          
-                          <div className="space-y-2">
-                            <input
-                              type="text"
-                              placeholder="이름"
-                              value={editForm.name}
-                              onChange={(e) => setEditForm({...editForm, name: e.target.value})}
-                              className="w-full border border-gray-300 rounded-md px-3 py-2 text-sm focus:outline-none focus:ring-2 focus:ring-purple-500"
-                            />
-                            
-                            <div className="grid grid-cols-2 gap-2">
-                              <select
-                                value={editForm.gender}
-                                onChange={(e) => setEditForm({...editForm, gender: e.target.value as 'male' | 'female'})}
-                                className="border border-gray-300 rounded-md px-2 py-2 text-sm focus:outline-none focus:ring-2 focus:ring-purple-500"
-                              >
-                                <option value="male">남성</option>
-                                <option value="female">여성</option>
-                              </select>
-                              
-                              <select
-                                value={editForm.mbti}
-                                onChange={(e) => setEditForm({...editForm, mbti: e.target.value as 'extrovert' | 'introvert'})}
-                                className="border border-gray-300 rounded-md px-2 py-2 text-sm focus:outline-none focus:ring-2 focus:ring-purple-500"
-                              >
-                                <option value="extrovert">외향형</option>
-                                <option value="introvert">내향형</option>
-                              </select>
-                            </div>
-                          </div>
-                          
-                          <div className="flex gap-2">
-                            <button
-                              onClick={saveEditParticipant}
-                              disabled={!editForm.name.trim()}
-                              className="flex-1 bg-purple-500 hover:bg-purple-600 disabled:bg-gray-400 text-white font-medium py-2 px-3 rounded-md text-sm"
-                            >
-                              저장
-                            </button>
-                            <button
-                              onClick={cancelEditParticipant}
-                              className="flex-1 bg-gray-500 hover:bg-gray-600 text-white font-medium py-2 px-3 rounded-md text-sm"
-                            >
-                              취소
-                            </button>
-                          </div>
-                        </div>
-                      ) : (
-                        // 일반 모드
-                        <div className="flex items-center justify-between p-2">
-                          <div 
-                            draggable={!isMobile && !swapSelectedParticipant}
-                            onDragStart={!isMobile && !swapSelectedParticipant ? () => handleDragStart(member.id, group.id) : undefined}
-                            onDragOver={!isMobile ? handleDragOver : undefined}
-                            onDrop={!isMobile ? () => handleDrop(member.id, group.id) : undefined}
-                            onClick={isMobile && !swapSelectedParticipant ? () => handleParticipantClick(member.id, group.id) : undefined}
-                            className={`flex-1 ${
-                              !swapSelectedParticipant ? (isMobile ? 'cursor-pointer' : 'cursor-move') : 'cursor-default'
-                            }`}
-                            title={
-                              isSelected ? '선택됨 - 다시 터치하면 선택 취소' :
-                              isSwapTarget ? `${member.name}과 위치 바꾸기` :
-                              !swapSelectedParticipant && isMobile ? '터치해서 선택' :
-                              !swapSelectedParticipant && draggedParticipant && draggedParticipant.id !== member.id ? `${member.name}과 위치 바꾸기` : 
-                              !swapSelectedParticipant ? '드래그해서 다른 사람과 위치 바꾸기' : ''
-                            }
-                          >
-                            <span className="font-medium">{member.name}</span>
-                            <div className="text-xs text-gray-500">
-                              {member.gender === 'male' ? '남성' : '여성'} · {' '}
-                              {member.mbti === 'extrovert' ? '외향' : '내향'}
-                            </div>
-                            <div className="text-xs text-blue-600">
-                              현재 그룹: {group.id}
-                            </div>
-                            {previousGroups.length > 0 && (
-                              <div className="text-xs text-gray-400">
-                                이전: {previousGroups.slice(-3).join(', ')}
-                              </div>
-                            )}
-                          </div>
-                          
-                          <div className="flex items-center gap-1 ml-2">
-                            {isSelected && (
-                              <div className="text-orange-500 text-sm font-bold animate-pulse">
-                                ✅
-                              </div>
-                            )}
-                            {isSwapTarget && (
-                              <div className="text-green-500 text-sm font-bold animate-bounce">
-                                🔄
-                              </div>
-                            )}
-                            
-                            {!isSelected && !isSwapTarget && (
-                              <div className="flex gap-1">
-                                <button
-                                  onClick={() => startEditParticipant(member.id)}
-                                  className="text-purple-500 hover:text-purple-700 text-xs px-1 py-1 rounded hover:bg-purple-100 transition-colors"
-                                  title="참가자 정보 수정"
-                                >
-                                  ✏️
-                                </button>
-                                <button
-                                  onClick={() => deleteParticipant(member.id)}
-                                  className="text-red-500 hover:text-red-700 text-xs px-1 py-1 rounded hover:bg-red-100 transition-colors"
-                                  title="참가자 삭제"
-                                >
-                                  🗑️
-                                </button>
-                              </div>
-                            )}
-                          </div>
-                        </div>
-                      )}
-                    </div>
-                  )
-                })}
-                
-                {/* 참가자 추가 폼 */}
-                {showAddForm === group.id ? (
-                  <div className="p-3 bg-blue-50 border-2 border-blue-200 rounded-lg">
-                    <h4 className="text-sm font-medium text-gray-700 mb-3">새 참가자 추가</h4>
-                    <div className="space-y-3">
-                      <input
-                        type="text"
-                        placeholder="이름"
-                        value={newParticipant.name}
-                        onChange={(e) => setNewParticipant({...newParticipant, name: e.target.value})}
-                        className="w-full border border-gray-300 rounded-md px-3 py-2 text-sm focus:outline-none focus:ring-2 focus:ring-blue-500"
-                      />
-                      
-                      <div className="grid grid-cols-2 gap-2">
-                        <select
-                          value={newParticipant.gender}
-                          onChange={(e) => setNewParticipant({...newParticipant, gender: e.target.value as 'male' | 'female'})}
-                          className="border border-gray-300 rounded-md px-2 py-2 text-sm focus:outline-none focus:ring-2 focus:ring-blue-500"
-                        >
-                          <option value="male">남성</option>
-                          <option value="female">여성</option>
-                        </select>
-                        
-                        <select
-                          value={newParticipant.mbti}
-                          onChange={(e) => setNewParticipant({...newParticipant, mbti: e.target.value as 'extrovert' | 'introvert'})}
-                          className="border border-gray-300 rounded-md px-2 py-2 text-sm focus:outline-none focus:ring-2 focus:ring-blue-500"
-                        >
-                          <option value="extrovert">외향형</option>
-                          <option value="introvert">내향형</option>
-                        </select>
-                      </div>
-                      
-                      <div className="flex gap-2">
-                        <button
-                          onClick={() => addParticipantToGroup(group.id)}
-                          disabled={!newParticipant.name.trim()}
-                          className="flex-1 bg-blue-500 hover:bg-blue-600 disabled:bg-gray-400 text-white font-medium py-2 px-3 rounded-md text-sm"
-                        >
-                          추가
-                        </button>
-                        <button
-                          onClick={cancelAddForm}
-                          className="flex-1 bg-gray-500 hover:bg-gray-600 text-white font-medium py-2 px-3 rounded-md text-sm"
-                        >
-                          취소
-                        </button>
-                      </div>
-                    </div>
-                  </div>
-                ) : (
-                  <button
-                    onClick={() => setShowAddForm(group.id)}
-                    className="w-full p-2 border-2 border-dashed border-gray-300 rounded-lg text-gray-500 hover:border-blue-400 hover:text-blue-500 transition-colors"
-                  >
-                    <div className="flex items-center justify-center">
-                      <span className="text-lg mr-1">+</span>
-                      <span className="text-sm">참가자 추가</span>
-                    </div>
-                  </button>
-                )}
-              </div>
-
-              {/* 새로운 만남 표시 */}
-              <div className="mt-3 pt-3 border-t border-gray-200">
-                <div className="text-xs text-green-600">
-새로운 만남: {group.newMeetingsCount}쌍
-                </div>
-              </div>
-=======
             <GroupResultsSummary
               result={displayResult}
               checkInStatus={checkInStatus}
@@ -1285,7 +359,6 @@
                 />
                 )
               })}
->>>>>>> df01a9a6
             </div>
 
           </>
@@ -1312,318 +385,6 @@
         {/* Stats Tab */}
         {activeTab === 'stats' && (
           <div className="space-y-6">
-<<<<<<< HEAD
-            {/* 참가자 통계 계산 */}
-            {(() => {
-              const participantStats = participants.map(participant => {
-                // 이전 라운드들에서 만난 사람들 (새로운 구조 사용)
-                const previousMeetings = getPreviousRoundsMeetings(participant.id)
-                
-                // 현재 라운드에서 만날 사람들
-                const currentRoundMeetings = getCurrentRoundMeetings(participant.id)
-                
-                // 전체 만남 = meetingsByRound에서 직접 계산 (이탈한 사람 포함)
-                const allMetIds = new Set<string>()
-                Object.values(participant.meetingsByRound).forEach(roundMeetings => {
-                  roundMeetings.forEach(personId => allMetIds.add(personId))
-                })
-                const totalMet = allMetIds.size
-                
-                
-                // 이성 만남 계산 - 이탈한 사람도 포함해서 계산
-                // 최신 상태 보장
-                const currentExitedParticipants = exitedParticipants
-                
-                const oppositeMet = Array.from(allMetIds).filter(metId => {
-                  const metPerson = participants.find(p => p.id === metId)
-                  // 현재 참가자 중에 있으면 성별 비교
-                  if (metPerson) {
-                    const isOpposite = metPerson.gender !== participant.gender
-                    return isOpposite
-                  }
-                  // 이탈한 사람의 경우 저장된 정보 사용
-                  const exitedPerson = (currentExitedParticipants as any)[metId]
-                  if (exitedPerson) {
-                    const isOpposite = exitedPerson.gender !== participant.gender
-                    return isOpposite
-                  }
-                  return false
-                }).length
-                
-                
-                // 현재 라운드에서 새로 만날 사람 수 (이전에 만나지 않은 사람들만)
-                const newInCurrentRound = currentRoundMeetings.filter(meetingId => 
-                  !previousMeetings.includes(meetingId)
-                ).length
-                
-                // 현재 그룹 ID
-                const currentGroup = result?.groups.find(group => 
-                  group.members.some(member => member.id === participant.id)
-                )
-                
-                return {
-                  ...participant,
-                  totalMet,
-                  oppositeMet,
-                  newInCurrentRound,
-                  currentGroupId: currentGroup?.id,
-                  previousMeetings,
-                  currentRoundMeetings
-                }
-              })
-
-              // 히스토그램을 위한 데이터 그룹핑
-              const totalMetCounts = participantStats.reduce((acc, p) => {
-                acc[p.totalMet] = (acc[p.totalMet] || 0) + 1
-                return acc
-              }, {} as Record<number, number>)
-
-              const oppositeMetCounts = participantStats.reduce((acc, p) => {
-                acc[p.oppositeMet] = (acc[p.oppositeMet] || 0) + 1
-                return acc
-              }, {} as Record<number, number>)
-
-              const maxTotalMet = Math.max(...participantStats.map(p => p.totalMet), 0)
-              const maxOppositeMet = Math.max(...participantStats.map(p => p.oppositeMet), 0)
-              const maxCount = Math.max(...Object.values(totalMetCounts), ...Object.values(oppositeMetCounts), 1)
-
-              return (
-                <>
-                  {/* 전체 만남 히스토그램 */}
-                  <div className="bg-white rounded-lg shadow-md p-6">
-                    <h3 className="text-lg font-semibold mb-4 flex items-center">
-                      <span className="text-blue-500 mr-2">👥</span>
-                      전체 만남 수 분포
-                    </h3>
-                    <div className="space-y-3">
-                      {Array.from({ length: maxTotalMet + 1 }, (_, i) => i).map(count => (
-                        <div key={count} className="flex items-center">
-                          <div className="w-16 text-sm text-gray-600">{count}명:</div>
-                          <div className="flex-1 bg-gray-200 rounded-full h-6 relative">
-                            <div 
-                              className="bg-blue-500 h-6 rounded-full transition-all duration-500 flex items-center justify-end pr-2"
-                              style={{ width: `${((totalMetCounts[count] || 0) / maxCount) * 100}%` }}
-                            >
-                              <span className="text-white text-xs font-medium">
-                                {totalMetCounts[count] || 0}
-                              </span>
-                            </div>
-                          </div>
-                        </div>
-                      ))}
-                    </div>
-                  </div>
-
-                  {/* 이성 만남 히스토그램 */}
-                  <div className="bg-white rounded-lg shadow-md p-6">
-                    <h3 className="text-lg font-semibold mb-4 flex items-center">
-                      <span className="text-pink-500 mr-2">💕</span>
-                      이성 만남 수 분포
-                    </h3>
-                    <div className="space-y-3">
-                      {Array.from({ length: maxOppositeMet + 1 }, (_, i) => i).map(count => (
-                        <div key={count} className="flex items-center">
-                          <div className="w-16 text-sm text-gray-600">{count}명:</div>
-                          <div className="flex-1 bg-gray-200 rounded-full h-6 relative">
-                            <div 
-                              className="bg-pink-500 h-6 rounded-full transition-all duration-500 flex items-center justify-end pr-2"
-                              style={{ width: `${((oppositeMetCounts[count] || 0) / maxCount) * 100}%` }}
-                            >
-                              <span className="text-white text-xs font-medium">
-                                {oppositeMetCounts[count] || 0}
-                              </span>
-                            </div>
-                          </div>
-                        </div>
-                      ))}
-                    </div>
-                  </div>
-
-                  {/* 개별 참가자 상세 */}
-                  <div className="bg-white rounded-lg shadow-md p-6">
-                    <h3 className="text-lg font-semibold mb-4 flex items-center">
-                      <span className="text-green-500 mr-2">👤</span>
-                      개별 참가자 상세 정보
-                    </h3>
-                    <p className="text-sm text-gray-600 mb-6">참가자를 클릭하면 만난 사람들 목록을 확인할 수 있습니다.</p>
-                    
-                    {(() => {
-                      // 남녀로 분리하고 각각 가나다 순으로 정렬
-                      const maleParticipants = participantStats
-                        .filter(p => p.gender === 'male')
-                        .sort((a, b) => a.name.localeCompare(b.name, 'ko'))
-                      
-                      const femaleParticipants = participantStats
-                        .filter(p => p.gender === 'female')
-                        .sort((a, b) => a.name.localeCompare(b.name, 'ko'))
-
-                      return (
-                        <div className="space-y-8">
-                          {/* 남성 참가자 섹션 */}
-                          {maleParticipants.length > 0 && (
-                            <div>
-                              <div className="flex items-center mb-4 pb-2 border-b border-blue-200">
-                                <span className="text-blue-600 text-xl mr-3">👨</span>
-                                <h4 className="text-lg font-semibold text-blue-800">
-                                  남성 참가자 ({maleParticipants.length}명)
-                                </h4>
-                              </div>
-                              
-                                                             <div className="grid grid-cols-1 md:grid-cols-2 lg:grid-cols-3 gap-4">
-                                 {maleParticipants.map(participant => (
-                                   <div 
-                                     key={participant.id}
-                                     onClick={() => setSelectedParticipant(
-                                       selectedParticipant === participant.id ? null : participant.id
-                                     )}
-                                     className="border border-blue-200 rounded-lg p-4 hover:bg-blue-50 cursor-pointer transition-colors"
-                                   >
-                                     <div className="flex justify-between items-start mb-2">
-                                       <h5 className="font-medium text-gray-800">{participant.name}</h5>
-                                       <div className="text-xs text-blue-600 bg-blue-100 px-2 py-1 rounded-full">
-                                         남성 · {participant.mbti === 'extrovert' ? '외향' : '내향'}
-                                       </div>
-                                     </div>
-                                     
-                                     <div className="grid grid-cols-3 gap-2 text-sm">
-                                       <div className="text-center p-2 bg-blue-50 rounded">
-                                         <div className="font-semibold text-blue-600">{participant.totalMet}</div>
-                                         <div className="text-gray-600">전체 만남</div>
-                                       </div>
-                                       <div className="text-center p-2 bg-pink-50 rounded">
-                                         <div className="font-semibold text-pink-600">{participant.oppositeMet}</div>
-                                         <div className="text-gray-600">이성 만남</div>
-                                       </div>
-                                       <div className="text-center p-2 bg-green-50 rounded">
-                                         <div className="font-semibold text-green-600">{participant.newInCurrentRound}</div>
-                                         <div className="text-gray-600">이번 라운드</div>
-                                       </div>
-                                     </div>
-                                     
-                                     <div className="mt-2 text-xs text-gray-500 text-center">
-                                       현재 그룹: {participant.currentGroupId || '없음'}
-                                     </div>
-
-                                     {selectedParticipant === participant.id && (
-                                       <div className="mt-4 pt-4 border-t border-gray-200">
-                                         <h6 className="font-medium text-gray-700 mb-2">만난 사람들:</h6>
-                                         
-                                         {/* 이전에 만난 사람들 */}
-                                         {participant.previousMeetings && participant.previousMeetings.length > 0 && (
-                                           <div className="mb-3">
-                                             <div className="text-xs font-medium text-gray-600 mb-1">이미 만난 사람들:</div>
-                                             <div className="flex flex-wrap gap-2">
-                                               {participant.previousMeetings.map(metId => {
-                                                 const metPerson = participants.find(p => p.id === metId)
-                                                 const exitedPerson = exitedParticipants[metId]
-                                                 
-                                                 // 현재 참가자 또는 이탈한 참가자 정보가 있어야 표시
-                                                 if (!metPerson && !exitedPerson) return null
-                                                 
-                                                 const personInfo = metPerson || exitedPerson
-                                                 const isExited = !metPerson
-                                                 
-                                                 return (
-                                                   <span 
-                                                     key={metId}
-                                                     className={`text-xs px-2 py-1 rounded-full ${
-                                                       isExited 
-                                                         ? 'bg-gray-100 text-gray-500 opacity-75'
-                                                         : personInfo.gender === 'male'
-                                                           ? 'bg-blue-100 text-blue-700' 
-                                                           : 'bg-red-100 text-red-700'
-                                                     }`}
-                                                   >
-                                                     {personInfo.name} {isExited ? '❌' : personInfo.gender === 'male' ? '👨' : '👩'}
-                                                   </span>
-                                                 )
-                                               })}
-                                             </div>
-                                           </div>
-                                         )}
-                                         
-                                         {/* 현재 라운드에서 만날 사람들 */}
-                                         {participant.currentRoundMeetings && participant.currentRoundMeetings.length > 0 && (
-                                           <div>
-                                             <div className="text-xs font-medium text-green-600 mb-1">이번 라운드에서 만날 사람들:</div>
-                                             <div className="flex flex-wrap gap-2">
-                                               {participant.currentRoundMeetings.map(meetingId => {
-                                                 const meetingPerson = participants.find(p => p.id === meetingId)
-                                                 if (!meetingPerson) return null
-                                                 
-                                                 return (
-                                                   <span 
-                                                     key={meetingId}
-                                                     className={`text-xs px-2 py-1 rounded-full border-2 border-dashed ${
-                                                       meetingPerson.gender === 'male'
-                                                         ? 'bg-blue-50 text-blue-700 border-blue-300' 
-                                                         : 'bg-red-50 text-red-700 border-red-300'
-                                                     }`}
-                                                   >
-                                                     {meetingPerson.name} {meetingPerson.gender === 'male' ? '👨' : '👩'} ✨
-                                                   </span>
-                                                 )
-                                               })}
-                                             </div>
-                                           </div>
-                                         )}
-                                         
-                                         {(!participant.previousMeetings?.length && !participant.currentRoundMeetings?.length) && (
-                                           <p className="text-gray-500 text-sm">아직 만난 사람이 없습니다.</p>
-                                         )}
-                                       </div>
-                                     )}
-                                   </div>
-                                 ))}
-                              </div>
-                            </div>
-                          )}
-
-                          {/* 여성 참가자 섹션 */}
-                          {femaleParticipants.length > 0 && (
-                            <div>
-                              <div className="flex items-center mb-4 pb-2 border-b border-pink-200">
-                                <span className="text-pink-600 text-xl mr-3">👩</span>
-                                <h4 className="text-lg font-semibold text-pink-800">
-                                  여성 참가자 ({femaleParticipants.length}명)
-                                </h4>
-                              </div>
-                              
-                                                             <div className="grid grid-cols-1 md:grid-cols-2 lg:grid-cols-3 gap-4">
-                                 {femaleParticipants.map(participant => (
-                                   <div 
-                                     key={participant.id}
-                                     onClick={() => setSelectedParticipant(
-                                       selectedParticipant === participant.id ? null : participant.id
-                                     )}
-                                     className="border border-pink-200 rounded-lg p-4 hover:bg-pink-50 cursor-pointer transition-colors"
-                                   >
-                                     <div className="flex justify-between items-start mb-2">
-                                       <h5 className="font-medium text-gray-800">{participant.name}</h5>
-                                       <div className="text-xs text-pink-600 bg-pink-100 px-2 py-1 rounded-full">
-                                         여성 · {participant.mbti === 'extrovert' ? '외향' : '내향'}
-                                       </div>
-                                     </div>
-                                     
-                                     <div className="grid grid-cols-3 gap-2 text-sm">
-                                       <div className="text-center p-2 bg-blue-50 rounded">
-                                         <div className="font-semibold text-blue-600">{participant.totalMet}</div>
-                                         <div className="text-gray-600">전체 만남</div>
-                                       </div>
-                                       <div className="text-center p-2 bg-pink-50 rounded">
-                                         <div className="font-semibold text-pink-600">{participant.oppositeMet}</div>
-                                         <div className="text-gray-600">이성 만남</div>
-                                       </div>
-                                       <div className="text-center p-2 bg-green-50 rounded">
-                                         <div className="font-semibold text-green-600">{participant.newInCurrentRound}</div>
-                                         <div className="text-gray-600">이번 라운드</div>
-                                       </div>
-                                     </div>
-                                     
-                                     <div className="mt-2 text-xs text-gray-500 text-center">
-                                       현재 그룹: {participant.currentGroupId || '없음'}
-                                     </div>
-=======
             <ParticipantStats 
               result={displayResult}
               participants={participants}
@@ -1631,7 +392,6 @@
             />
           </div>
         )}
->>>>>>> df01a9a6
 
         {/* History Tab */}
         {activeTab === 'history' && (
@@ -1665,22 +425,8 @@
               다음 라운드 준비
             </button>
             <button
-<<<<<<< HEAD
-              onClick={async () => {
-                if (confirm('새로운 모임을 시작하시겠습니까? 현재 데이터가 모두 삭제됩니다.')) {
-                  try {
-                    // data-service를 사용하여 모든 데이터 초기화
-                    await dataService.clearAll()
-                    router.push('/')
-                  } catch (error) {
-                    console.error('데이터 초기화 실패:', error)
-                    alert('초기화 중 오류가 발생했습니다.')
-                  }
-                }
-=======
               onClick={() => {
                 router.push('/')
->>>>>>> df01a9a6
               }}
               className="bg-gray-500 hover:bg-gray-600 text-white font-medium py-3 px-6 rounded-md"
             >
